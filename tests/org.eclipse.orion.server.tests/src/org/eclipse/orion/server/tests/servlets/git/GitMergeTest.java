/*******************************************************************************
 * Copyright (c)  2011 IBM Corporation and others.
 * All rights reserved. This program and the accompanying materials
 * are made available under the terms of the Eclipse Public License v1.0
 * which accompanies this distribution, and is available at
 * http://www.eclipse.org/legal/epl-v10.html
 * 
 * Contributors:
 *     IBM Corporation - initial API and implementation
 *******************************************************************************/
package org.eclipse.orion.server.tests.servlets.git;

import static org.junit.Assert.assertEquals;
import static org.junit.Assert.assertFalse;
import static org.junit.Assert.assertNotNull;

import java.io.IOException;
import java.net.HttpURLConnection;
import java.net.URI;

import org.eclipse.core.runtime.IPath;
import org.eclipse.core.runtime.Path;
import org.eclipse.jgit.api.Git;
import org.eclipse.jgit.api.MergeResult;
import org.eclipse.jgit.api.MergeResult.MergeStatus;
import org.eclipse.jgit.api.errors.GitAPIException;
import org.eclipse.jgit.api.errors.JGitInternalException;
import org.eclipse.jgit.lib.Constants;
import org.eclipse.jgit.lib.Repository;
import org.eclipse.orion.internal.server.servlets.ProtocolConstants;
import org.eclipse.orion.server.core.ServerStatus;
import org.eclipse.orion.server.git.GitConstants;
import org.json.JSONArray;
import org.json.JSONException;
import org.json.JSONObject;
import org.junit.Test;
import org.xml.sax.SAXException;

import com.meterware.httpunit.WebRequest;
import com.meterware.httpunit.WebResponse;

public class GitMergeTest extends GitTest {
	@Test
	public void testMergeSelf() throws IOException, SAXException, JSONException, URISyntaxException {
		URI workspaceLocation = createWorkspace(getMethodName());

		String projectName = getMethodName();
		JSONObject project = createProjectOrLink(workspaceLocation, projectName, gitDir.toString());

		JSONObject gitSection = project.optJSONObject(GitConstants.KEY_GIT);
		assertNotNull(gitSection);
		String gitCommitUri = gitSection.getString(GitConstants.KEY_COMMIT);

		// "git merge master"
		JSONObject merge = merge(gitCommitUri, Constants.MASTER);
		MergeStatus mergeResult = MergeStatus.valueOf(merge.getString(GitConstants.KEY_RESULT));
		assertEquals(MergeStatus.ALREADY_UP_TO_DATE, mergeResult);
	}

	@Test
	public void testMerge() throws IOException, SAXException, JSONException, JGitInternalException, GitAPIException {
		// clone a repo
		URI workspaceLocation = createWorkspace(getMethodName());
		JSONObject project = createProjectOrLink(workspaceLocation, getMethodName(), null);
		String projectId = project.getString(ProtocolConstants.KEY_ID);
		IPath clonePath = new Path("file").append(project.getString(ProtocolConstants.KEY_ID)).makeAbsolute();
		String contentLocation = clone(clonePath);

		// get project metadata
		WebRequest request = getGetFilesRequest(project.getString(ProtocolConstants.KEY_CONTENT_LOCATION));
		WebResponse response = webConversation.getResponse(request);
		assertEquals(HttpURLConnection.HTTP_OK, response.getResponseCode());
		project = new JSONObject(response.getText());

		// create branch 'a'
		branch(contentLocation, "a");

		// checkout 'a'
		Repository db1 = getRepositoryForContentLocation(contentLocation);
		Git git = new Git(db1);
		GitRemoteTest.ensureOnBranch(git, "a");

		// modify while on 'a'
		request = getPutFileRequest(projectId + "/test.txt", "change in a");
		response = webConversation.getResponse(request);
		assertEquals(HttpURLConnection.HTTP_OK, response.getResponseCode());

		JSONObject gitSection = project.optJSONObject(GitConstants.KEY_GIT);
		assertNotNull(gitSection);
		String gitIndexUri = gitSection.getString(GitConstants.KEY_INDEX);
		String gitStatusUri = gitSection.getString(GitConstants.KEY_STATUS);
		String gitCommitUri = gitSection.getString(GitConstants.KEY_COMMIT);

		// "git add ."
		request = GitAddTest.getPutGitIndexRequest(gitIndexUri);
		response = webConversation.getResponse(request);
		assertEquals(HttpURLConnection.HTTP_OK, response.getResponseCode());

		// commit all
		request = GitCommitTest.getPostGitCommitRequest(gitCommitUri, "commit on a", false);
		response = webConversation.getResponse(request);
		assertEquals(HttpURLConnection.HTTP_OK, response.getResponseCode());

		// assert clean
		request = GitStatusTest.getGetGitStatusRequest(gitStatusUri);
		response = webConversation.getResponse(request);
		assertEquals(HttpURLConnection.HTTP_OK, response.getResponseCode());
		JSONObject statusResponse = new JSONObject(response.getText());
		GitStatusTest.assertStatusClean(statusResponse);

		// checkout 'master'
		GitRemoteTest.ensureOnBranch(git, Constants.MASTER);

		// modify a different file on master
		request = getPutFileRequest(projectId + "/folder/folder.txt", "change in master");
		response = webConversation.getResponse(request);
		assertEquals(HttpURLConnection.HTTP_OK, response.getResponseCode());

		gitSection = project.optJSONObject(GitConstants.KEY_GIT);
		assertNotNull(gitSection);
		gitIndexUri = gitSection.getString(GitConstants.KEY_INDEX);
		gitStatusUri = gitSection.getString(GitConstants.KEY_STATUS);
		gitCommitUri = gitSection.getString(GitConstants.KEY_COMMIT);

		// "git add ."
		request = GitAddTest.getPutGitIndexRequest(gitIndexUri);
		response = webConversation.getResponse(request);
		assertEquals(HttpURLConnection.HTTP_OK, response.getResponseCode());

		// commit all
		request = GitCommitTest.getPostGitCommitRequest(gitCommitUri, "commit on master", false);
		response = webConversation.getResponse(request);
		assertEquals(HttpURLConnection.HTTP_OK, response.getResponseCode());

		// assert clean
		request = GitStatusTest.getGetGitStatusRequest(gitStatusUri);
		response = webConversation.getResponse(request);
		assertEquals(HttpURLConnection.HTTP_OK, response.getResponseCode());
		statusResponse = new JSONObject(response.getText());
		GitStatusTest.assertStatusClean(statusResponse);

		// merge: "git merge a"
		JSONObject merge = merge(gitCommitUri, "a");
		MergeStatus mergeResult = MergeStatus.valueOf(merge.getString(GitConstants.KEY_RESULT));
		assertEquals(MergeStatus.MERGED, mergeResult);

		// assert clean
		request = GitStatusTest.getGetGitStatusRequest(gitStatusUri);
		response = webConversation.getResponse(request);
		assertEquals(HttpURLConnection.HTTP_OK, response.getResponseCode());
		statusResponse = new JSONObject(response.getText());
		GitStatusTest.assertStatusClean(statusResponse);

		// TODO: don't create URIs out of thin air
		request = getGetFilesRequest(projectId + "/test.txt");
		response = webConversation.getResponse(request);
		assertEquals(HttpURLConnection.HTTP_OK, response.getResponseCode());
		assertEquals("change in a", response.getText());

		// TODO: don't create URIs out of thin air
		request = getGetFilesRequest(projectId + "/folder/folder.txt");
		response = webConversation.getResponse(request);
		assertEquals(HttpURLConnection.HTTP_OK, response.getResponseCode());
		assertEquals("change in master", response.getText());

		// TODO: check commits, bug 340051
	}

	@Test
	public void testMergeAlreadyUpToDate() throws IOException, SAXException, JSONException, URISyntaxException {
		URI workspaceLocation = createWorkspace(getMethodName());

		String projectName = getMethodName();
		JSONObject project = createProjectOrLink(workspaceLocation, projectName, gitDir.toString());
		String projectId = project.getString(ProtocolConstants.KEY_ID);

		// TODO: don't create URIs out of thin air
		WebRequest request = getPutFileRequest(projectId + "/test.txt", "change in master");
		WebResponse response = webConversation.getResponse(request);
		assertEquals(HttpURLConnection.HTTP_OK, response.getResponseCode());

		JSONObject gitSection = project.optJSONObject(GitConstants.KEY_GIT);
		assertNotNull(gitSection);
		String gitIndexUri = gitSection.getString(GitConstants.KEY_INDEX);
		String gitStatusUri = gitSection.getString(GitConstants.KEY_STATUS);
		String gitCommitUri = gitSection.getString(GitConstants.KEY_COMMIT);

		// "git add ."
		request = GitAddTest.getPutGitIndexRequest(gitIndexUri);
		response = webConversation.getResponse(request);
		assertEquals(HttpURLConnection.HTTP_OK, response.getResponseCode());

		request = GitStatusTest.getGetGitStatusRequest(gitStatusUri);
		response = webConversation.getResponse(request);
		assertEquals(HttpURLConnection.HTTP_OK, response.getResponseCode());
		JSONObject statusResponse = new JSONObject(response.getText());
		JSONArray statusArray = statusResponse.getJSONArray(GitConstants.KEY_STATUS_ADDED);
		assertEquals(0, statusArray.length());
		statusArray = statusResponse.getJSONArray(GitConstants.KEY_STATUS_CHANGED);
		assertEquals(1, statusArray.length());
		statusArray = statusResponse.getJSONArray(GitConstants.KEY_STATUS_MISSING);
		assertEquals(0, statusArray.length());
		statusArray = statusResponse.getJSONArray(GitConstants.KEY_STATUS_MODIFIED);
		assertEquals(0, statusArray.length());
		statusArray = statusResponse.getJSONArray(GitConstants.KEY_STATUS_REMOVED);
		assertEquals(0, statusArray.length());
		statusArray = statusResponse.getJSONArray(GitConstants.KEY_STATUS_UNTRACKED);
		assertEquals(0, statusArray.length());

		// "git merge master"
		JSONObject merge = merge(gitCommitUri, Constants.MASTER);
		MergeStatus mergeResult = MergeResult.MergeStatus.valueOf(merge.getString(GitConstants.KEY_RESULT));
		assertEquals(MergeResult.MergeStatus.ALREADY_UP_TO_DATE, mergeResult);

		// assert clean
		request = GitStatusTest.getGetGitStatusRequest(gitStatusUri);
		response = webConversation.getResponse(request);
		assertEquals(HttpURLConnection.HTTP_OK, response.getResponseCode());
		statusResponse = new JSONObject(response.getText());
		// status hasn't changed
		statusArray = statusResponse.getJSONArray(GitConstants.KEY_STATUS_ADDED);
		assertEquals(0, statusArray.length());
		statusArray = statusResponse.getJSONArray(GitConstants.KEY_STATUS_CHANGED);
		assertEquals(1, statusArray.length());
		statusArray = statusResponse.getJSONArray(GitConstants.KEY_STATUS_MISSING);
		assertEquals(0, statusArray.length());
		statusArray = statusResponse.getJSONArray(GitConstants.KEY_STATUS_MODIFIED);
		assertEquals(0, statusArray.length());
		statusArray = statusResponse.getJSONArray(GitConstants.KEY_STATUS_REMOVED);
		assertEquals(0, statusArray.length());
		statusArray = statusResponse.getJSONArray(GitConstants.KEY_STATUS_UNTRACKED);
		assertEquals(0, statusArray.length());
	}

	@Test
	public void testMergeConflict() throws IOException, SAXException, JSONException, JGitInternalException, GitAPIException {
		// clone a repo
		URI workspaceLocation = createWorkspace(getMethodName());
		JSONObject project = createProjectOrLink(workspaceLocation, getMethodName(), null);
		String projectId = project.getString(ProtocolConstants.KEY_ID);
		IPath clonePath = new Path("file").append(project.getString(ProtocolConstants.KEY_ID)).makeAbsolute();
		String contentLocation = clone(clonePath);

		// get project metadata
		WebRequest request = getGetFilesRequest(project.getString(ProtocolConstants.KEY_CONTENT_LOCATION));
		WebResponse response = webConversation.getResponse(request);
		assertEquals(HttpURLConnection.HTTP_OK, response.getResponseCode());
		project = new JSONObject(response.getText());
		JSONObject gitSection = project.optJSONObject(GitConstants.KEY_GIT);
		assertNotNull(gitSection);
		String gitRemoteUri = gitSection.optString(GitConstants.KEY_REMOTE, null);
		assertNotNull(gitRemoteUri);

		// create branch 'a'
		branch(contentLocation, "a");

		// checkout 'a'
		Repository db1 = getRepositoryForContentLocation(contentLocation);
		Git git = new Git(db1);
		GitRemoteTest.ensureOnBranch(git, "a");

		// modify while on 'a'
		request = getPutFileRequest(projectId + "/test.txt", "change in a");
		response = webConversation.getResponse(request);
		assertEquals(HttpURLConnection.HTTP_OK, response.getResponseCode());

		gitSection = project.optJSONObject(GitConstants.KEY_GIT);
		assertNotNull(gitSection);
		String gitIndexUri = gitSection.getString(GitConstants.KEY_INDEX);
		String gitStatusUri = gitSection.getString(GitConstants.KEY_STATUS);
		String gitCommitUri = gitSection.getString(GitConstants.KEY_COMMIT);

		// "git add ."
		request = GitAddTest.getPutGitIndexRequest(gitIndexUri);
		response = webConversation.getResponse(request);
		assertEquals(HttpURLConnection.HTTP_OK, response.getResponseCode());

		// commit all
		request = GitCommitTest.getPostGitCommitRequest(gitCommitUri, "commit on a", false);
		response = webConversation.getResponse(request);
		assertEquals(HttpURLConnection.HTTP_OK, response.getResponseCode());

		// assert clean
		request = GitStatusTest.getGetGitStatusRequest(gitStatusUri);
		response = webConversation.getResponse(request);
		assertEquals(HttpURLConnection.HTTP_OK, response.getResponseCode());
		JSONObject statusResponse = new JSONObject(response.getText());
		GitStatusTest.assertStatusClean(statusResponse);

		// checkout 'master'
		GitRemoteTest.ensureOnBranch(git, Constants.MASTER);

		// modify a different file on master
		request = getPutFileRequest(projectId + "/test.txt", "change in master");
		response = webConversation.getResponse(request);
		assertEquals(HttpURLConnection.HTTP_OK, response.getResponseCode());

		gitSection = project.optJSONObject(GitConstants.KEY_GIT);
		assertNotNull(gitSection);
		gitIndexUri = gitSection.getString(GitConstants.KEY_INDEX);
		gitStatusUri = gitSection.getString(GitConstants.KEY_STATUS);
		gitCommitUri = gitSection.getString(GitConstants.KEY_COMMIT);

		// "git add ."
		request = GitAddTest.getPutGitIndexRequest(gitIndexUri);
		response = webConversation.getResponse(request);
		assertEquals(HttpURLConnection.HTTP_OK, response.getResponseCode());

		// commit all
		request = GitCommitTest.getPostGitCommitRequest(gitCommitUri, "commit on master", false);
		response = webConversation.getResponse(request);
		assertEquals(HttpURLConnection.HTTP_OK, response.getResponseCode());

		// assert clean
		request = GitStatusTest.getGetGitStatusRequest(gitStatusUri);
		response = webConversation.getResponse(request);
		assertEquals(HttpURLConnection.HTTP_OK, response.getResponseCode());
		statusResponse = new JSONObject(response.getText());
		GitStatusTest.assertStatusClean(statusResponse);

		// merge: "git merge a"
		JSONObject merge = merge(gitCommitUri, "a");
		MergeStatus mergeResult = MergeStatus.valueOf(merge.getString(GitConstants.KEY_RESULT));
		assertEquals(MergeStatus.CONFLICTING, mergeResult);

		// check status
		request = GitStatusTest.getGetGitStatusRequest(gitStatusUri);
		response = webConversation.getResponse(request);
		assertEquals(HttpURLConnection.HTTP_OK, response.getResponseCode());
		statusResponse = new JSONObject(response.getText());
		JSONArray statusArray = statusResponse.getJSONArray(GitConstants.KEY_STATUS_ADDED);
		assertEquals(0, statusArray.length());
		statusArray = statusResponse.getJSONArray(GitConstants.KEY_STATUS_CHANGED);
		assertEquals(0, statusArray.length());
		statusArray = statusResponse.getJSONArray(GitConstants.KEY_STATUS_MISSING);
		assertEquals(0, statusArray.length());
		statusArray = statusResponse.getJSONArray(GitConstants.KEY_STATUS_MODIFIED);
		assertEquals(0, statusArray.length());
		statusArray = statusResponse.getJSONArray(GitConstants.KEY_STATUS_REMOVED);
		assertEquals(0, statusArray.length());
		statusArray = statusResponse.getJSONArray(GitConstants.KEY_STATUS_UNTRACKED);
		assertEquals(0, statusArray.length());
		statusArray = statusResponse.getJSONArray(GitConstants.KEY_STATUS_CONFLICTING);
		assertEquals(1, statusArray.length());
		assertNotNull(GitStatusTest.getChildByName(statusArray, "test.txt"));

		// TODO: don't create URIs out of thin air
		request = getGetFilesRequest(projectId + "/test.txt");
		response = webConversation.getResponse(request);
		assertEquals(HttpURLConnection.HTTP_OK, response.getResponseCode());
		String[] responseLines = response.getText().split("\n");
		assertEquals(5, responseLines.length);
		assertEquals("<<<<<<< HEAD", responseLines[0]);
		assertEquals("change in master", responseLines[1]);
		assertEquals("=======", responseLines[2]);
		assertEquals("change in a", responseLines[3]);
		// ignore the last line since it's different each time
		// assertEquals(">>>>>>> c5ddb0e22e7e829683bb3b336ca6cb24a1b5bb2e", responseLines[4]);

		// TODO: check commits, bug 340051
	}

	@Test
<<<<<<< HEAD
	public void testMergeRemote() throws IOException, SAXException, JSONException, JGitInternalException, URISyntaxException {
		// clone1: create
		String contentLocation1 = clone(null);
=======
	public void testMergeRemote() throws IOException, SAXException, JSONException, JGitInternalException {
		URI workspaceLocation = createWorkspace(getMethodName());
>>>>>>> 6e892d08

		// clone1
		JSONObject project1 = createProjectOrLink(workspaceLocation, getMethodName() + "1", null);
		String projectId1 = project1.getString(ProtocolConstants.KEY_ID);
		IPath clonePath1 = new Path("file").append(project1.getString(ProtocolConstants.KEY_ID)).makeAbsolute();
		clone(clonePath1);

		// get project1 metadata
		WebRequest request = getGetFilesRequest(project1.getString(ProtocolConstants.KEY_CONTENT_LOCATION));
		WebResponse response = webConversation.getResponse(request);
		assertEquals(HttpURLConnection.HTTP_OK, response.getResponseCode());
		project1 = new JSONObject(response.getText());
		JSONObject gitSection1 = project1.getJSONObject(GitConstants.KEY_GIT);
		String gitRemoteUri1 = gitSection1.getString(GitConstants.KEY_REMOTE);

		// clone2
		JSONObject project2 = createProjectOrLink(workspaceLocation, getMethodName() + "2", null);
		String projectId2 = project2.getString(ProtocolConstants.KEY_ID);
		IPath clonePath2 = new Path("file").append(project2.getString(ProtocolConstants.KEY_ID)).makeAbsolute();
		clone(clonePath2);

		// get project2 metadata
		request = getGetFilesRequest(project2.getString(ProtocolConstants.KEY_CONTENT_LOCATION));
		response = webConversation.getResponse(request);
		assertEquals(HttpURLConnection.HTTP_OK, response.getResponseCode());
		project2 = new JSONObject(response.getText());
		JSONObject gitSection2 = project2.getJSONObject(GitConstants.KEY_GIT);
		String gitRemoteUri2 = gitSection2.getString(GitConstants.KEY_REMOTE);
		String gitIndexUri2 = gitSection2.getString(GitConstants.KEY_INDEX);
		String gitCommitUri2 = gitSection2.getString(GitConstants.KEY_COMMIT);

		// clone1: get remote details
		JSONObject details = getRemoteBranch(gitRemoteUri1, 1, 0, Constants.MASTER);
		String refId1 = details.getString(ProtocolConstants.KEY_ID);
		String remoteBranchLocation1 = details.getString(ProtocolConstants.KEY_LOCATION);

		// clone2: change
		request = getPutFileRequest(projectId2 + "/test.txt", "incoming change");
		response = webConversation.getResponse(request);
		assertEquals(HttpURLConnection.HTTP_OK, response.getResponseCode());

		// clone2: add
		request = GitAddTest.getPutGitIndexRequest(gitIndexUri2);
		response = webConversation.getResponse(request);
		assertEquals(HttpURLConnection.HTTP_OK, response.getResponseCode());

		// clone2: commit
		request = GitCommitTest.getPostGitCommitRequest(gitCommitUri2, "incoming change commit", false);
		response = webConversation.getResponse(request);
		assertEquals(HttpURLConnection.HTTP_OK, response.getResponseCode());

		// clone2: push
		ServerStatus pushStatus = push(gitRemoteUri2, Constants.HEAD, false);
		assertEquals(true, pushStatus.isOK());

		// clone1: fetch
		request = GitFetchTest.getPostGitRemoteRequest(remoteBranchLocation1, true);
		response = webConversation.getResponse(request);
		assertEquals(HttpURLConnection.HTTP_CREATED, response.getResponseCode());
		String taskLocation = response.getHeaderField(ProtocolConstants.HEADER_LOCATION);
		assertNotNull(taskLocation);
		waitForTaskCompletion(taskLocation);

		// clone1: get remote details again
		JSONObject remoteBranch = getRemoteBranch(gitRemoteUri1, 1, 0, Constants.MASTER);
		String newRefId1 = remoteBranch.getString(ProtocolConstants.KEY_ID);
		// an incoming commit
		assertFalse(refId1.equals(newRefId1));

		// clone1: merge into HEAD, "git merge origin/master"
		//String gitCommitUri = remoteBranch.getString(GitConstants.KEY_COMMIT);
		// TODO: should fail when POSTing to the above URI, see bug 342845

		String gitCommitUri = remoteBranch.getString(GitConstants.KEY_HEAD);
		assertNotNull(gitCommitUri);

		// merge
		JSONObject merge = merge(gitCommitUri, newRefId1);
		MergeStatus mergeResult = MergeStatus.valueOf(merge.getString(GitConstants.KEY_RESULT));
		assertEquals(MergeStatus.FAST_FORWARD, mergeResult);

		request = getGetFilesRequest(projectId1 + "/test.txt");
		response = webConversation.getResponse(request);
		assertEquals(HttpURLConnection.HTTP_OK, response.getResponseCode());
		assertEquals("incoming change", response.getText());
	}

}
<|MERGE_RESOLUTION|>--- conflicted
+++ resolved
@@ -1,459 +1,454 @@
-/*******************************************************************************
- * Copyright (c)  2011 IBM Corporation and others.
- * All rights reserved. This program and the accompanying materials
- * are made available under the terms of the Eclipse Public License v1.0
- * which accompanies this distribution, and is available at
- * http://www.eclipse.org/legal/epl-v10.html
- * 
- * Contributors:
- *     IBM Corporation - initial API and implementation
- *******************************************************************************/
-package org.eclipse.orion.server.tests.servlets.git;
-
-import static org.junit.Assert.assertEquals;
-import static org.junit.Assert.assertFalse;
-import static org.junit.Assert.assertNotNull;
-
-import java.io.IOException;
-import java.net.HttpURLConnection;
-import java.net.URI;
-
-import org.eclipse.core.runtime.IPath;
-import org.eclipse.core.runtime.Path;
-import org.eclipse.jgit.api.Git;
-import org.eclipse.jgit.api.MergeResult;
-import org.eclipse.jgit.api.MergeResult.MergeStatus;
-import org.eclipse.jgit.api.errors.GitAPIException;
-import org.eclipse.jgit.api.errors.JGitInternalException;
-import org.eclipse.jgit.lib.Constants;
-import org.eclipse.jgit.lib.Repository;
-import org.eclipse.orion.internal.server.servlets.ProtocolConstants;
-import org.eclipse.orion.server.core.ServerStatus;
-import org.eclipse.orion.server.git.GitConstants;
-import org.json.JSONArray;
-import org.json.JSONException;
-import org.json.JSONObject;
-import org.junit.Test;
-import org.xml.sax.SAXException;
-
-import com.meterware.httpunit.WebRequest;
-import com.meterware.httpunit.WebResponse;
-
-public class GitMergeTest extends GitTest {
-	@Test
-	public void testMergeSelf() throws IOException, SAXException, JSONException, URISyntaxException {
-		URI workspaceLocation = createWorkspace(getMethodName());
-
-		String projectName = getMethodName();
-		JSONObject project = createProjectOrLink(workspaceLocation, projectName, gitDir.toString());
-
-		JSONObject gitSection = project.optJSONObject(GitConstants.KEY_GIT);
-		assertNotNull(gitSection);
-		String gitCommitUri = gitSection.getString(GitConstants.KEY_COMMIT);
-
-		// "git merge master"
-		JSONObject merge = merge(gitCommitUri, Constants.MASTER);
-		MergeStatus mergeResult = MergeStatus.valueOf(merge.getString(GitConstants.KEY_RESULT));
-		assertEquals(MergeStatus.ALREADY_UP_TO_DATE, mergeResult);
-	}
-
-	@Test
-	public void testMerge() throws IOException, SAXException, JSONException, JGitInternalException, GitAPIException {
-		// clone a repo
-		URI workspaceLocation = createWorkspace(getMethodName());
-		JSONObject project = createProjectOrLink(workspaceLocation, getMethodName(), null);
-		String projectId = project.getString(ProtocolConstants.KEY_ID);
-		IPath clonePath = new Path("file").append(project.getString(ProtocolConstants.KEY_ID)).makeAbsolute();
-		String contentLocation = clone(clonePath);
-
-		// get project metadata
-		WebRequest request = getGetFilesRequest(project.getString(ProtocolConstants.KEY_CONTENT_LOCATION));
-		WebResponse response = webConversation.getResponse(request);
-		assertEquals(HttpURLConnection.HTTP_OK, response.getResponseCode());
-		project = new JSONObject(response.getText());
-
-		// create branch 'a'
-		branch(contentLocation, "a");
-
-		// checkout 'a'
-		Repository db1 = getRepositoryForContentLocation(contentLocation);
-		Git git = new Git(db1);
-		GitRemoteTest.ensureOnBranch(git, "a");
-
-		// modify while on 'a'
-		request = getPutFileRequest(projectId + "/test.txt", "change in a");
-		response = webConversation.getResponse(request);
-		assertEquals(HttpURLConnection.HTTP_OK, response.getResponseCode());
-
-		JSONObject gitSection = project.optJSONObject(GitConstants.KEY_GIT);
-		assertNotNull(gitSection);
-		String gitIndexUri = gitSection.getString(GitConstants.KEY_INDEX);
-		String gitStatusUri = gitSection.getString(GitConstants.KEY_STATUS);
-		String gitCommitUri = gitSection.getString(GitConstants.KEY_COMMIT);
-
-		// "git add ."
-		request = GitAddTest.getPutGitIndexRequest(gitIndexUri);
-		response = webConversation.getResponse(request);
-		assertEquals(HttpURLConnection.HTTP_OK, response.getResponseCode());
-
-		// commit all
-		request = GitCommitTest.getPostGitCommitRequest(gitCommitUri, "commit on a", false);
-		response = webConversation.getResponse(request);
-		assertEquals(HttpURLConnection.HTTP_OK, response.getResponseCode());
-
-		// assert clean
-		request = GitStatusTest.getGetGitStatusRequest(gitStatusUri);
-		response = webConversation.getResponse(request);
-		assertEquals(HttpURLConnection.HTTP_OK, response.getResponseCode());
-		JSONObject statusResponse = new JSONObject(response.getText());
-		GitStatusTest.assertStatusClean(statusResponse);
-
-		// checkout 'master'
-		GitRemoteTest.ensureOnBranch(git, Constants.MASTER);
-
-		// modify a different file on master
-		request = getPutFileRequest(projectId + "/folder/folder.txt", "change in master");
-		response = webConversation.getResponse(request);
-		assertEquals(HttpURLConnection.HTTP_OK, response.getResponseCode());
-
-		gitSection = project.optJSONObject(GitConstants.KEY_GIT);
-		assertNotNull(gitSection);
-		gitIndexUri = gitSection.getString(GitConstants.KEY_INDEX);
-		gitStatusUri = gitSection.getString(GitConstants.KEY_STATUS);
-		gitCommitUri = gitSection.getString(GitConstants.KEY_COMMIT);
-
-		// "git add ."
-		request = GitAddTest.getPutGitIndexRequest(gitIndexUri);
-		response = webConversation.getResponse(request);
-		assertEquals(HttpURLConnection.HTTP_OK, response.getResponseCode());
-
-		// commit all
-		request = GitCommitTest.getPostGitCommitRequest(gitCommitUri, "commit on master", false);
-		response = webConversation.getResponse(request);
-		assertEquals(HttpURLConnection.HTTP_OK, response.getResponseCode());
-
-		// assert clean
-		request = GitStatusTest.getGetGitStatusRequest(gitStatusUri);
-		response = webConversation.getResponse(request);
-		assertEquals(HttpURLConnection.HTTP_OK, response.getResponseCode());
-		statusResponse = new JSONObject(response.getText());
-		GitStatusTest.assertStatusClean(statusResponse);
-
-		// merge: "git merge a"
-		JSONObject merge = merge(gitCommitUri, "a");
-		MergeStatus mergeResult = MergeStatus.valueOf(merge.getString(GitConstants.KEY_RESULT));
-		assertEquals(MergeStatus.MERGED, mergeResult);
-
-		// assert clean
-		request = GitStatusTest.getGetGitStatusRequest(gitStatusUri);
-		response = webConversation.getResponse(request);
-		assertEquals(HttpURLConnection.HTTP_OK, response.getResponseCode());
-		statusResponse = new JSONObject(response.getText());
-		GitStatusTest.assertStatusClean(statusResponse);
-
-		// TODO: don't create URIs out of thin air
-		request = getGetFilesRequest(projectId + "/test.txt");
-		response = webConversation.getResponse(request);
-		assertEquals(HttpURLConnection.HTTP_OK, response.getResponseCode());
-		assertEquals("change in a", response.getText());
-
-		// TODO: don't create URIs out of thin air
-		request = getGetFilesRequest(projectId + "/folder/folder.txt");
-		response = webConversation.getResponse(request);
-		assertEquals(HttpURLConnection.HTTP_OK, response.getResponseCode());
-		assertEquals("change in master", response.getText());
-
-		// TODO: check commits, bug 340051
-	}
-
-	@Test
-	public void testMergeAlreadyUpToDate() throws IOException, SAXException, JSONException, URISyntaxException {
-		URI workspaceLocation = createWorkspace(getMethodName());
-
-		String projectName = getMethodName();
-		JSONObject project = createProjectOrLink(workspaceLocation, projectName, gitDir.toString());
-		String projectId = project.getString(ProtocolConstants.KEY_ID);
-
-		// TODO: don't create URIs out of thin air
-		WebRequest request = getPutFileRequest(projectId + "/test.txt", "change in master");
-		WebResponse response = webConversation.getResponse(request);
-		assertEquals(HttpURLConnection.HTTP_OK, response.getResponseCode());
-
-		JSONObject gitSection = project.optJSONObject(GitConstants.KEY_GIT);
-		assertNotNull(gitSection);
-		String gitIndexUri = gitSection.getString(GitConstants.KEY_INDEX);
-		String gitStatusUri = gitSection.getString(GitConstants.KEY_STATUS);
-		String gitCommitUri = gitSection.getString(GitConstants.KEY_COMMIT);
-
-		// "git add ."
-		request = GitAddTest.getPutGitIndexRequest(gitIndexUri);
-		response = webConversation.getResponse(request);
-		assertEquals(HttpURLConnection.HTTP_OK, response.getResponseCode());
-
-		request = GitStatusTest.getGetGitStatusRequest(gitStatusUri);
-		response = webConversation.getResponse(request);
-		assertEquals(HttpURLConnection.HTTP_OK, response.getResponseCode());
-		JSONObject statusResponse = new JSONObject(response.getText());
-		JSONArray statusArray = statusResponse.getJSONArray(GitConstants.KEY_STATUS_ADDED);
-		assertEquals(0, statusArray.length());
-		statusArray = statusResponse.getJSONArray(GitConstants.KEY_STATUS_CHANGED);
-		assertEquals(1, statusArray.length());
-		statusArray = statusResponse.getJSONArray(GitConstants.KEY_STATUS_MISSING);
-		assertEquals(0, statusArray.length());
-		statusArray = statusResponse.getJSONArray(GitConstants.KEY_STATUS_MODIFIED);
-		assertEquals(0, statusArray.length());
-		statusArray = statusResponse.getJSONArray(GitConstants.KEY_STATUS_REMOVED);
-		assertEquals(0, statusArray.length());
-		statusArray = statusResponse.getJSONArray(GitConstants.KEY_STATUS_UNTRACKED);
-		assertEquals(0, statusArray.length());
-
-		// "git merge master"
-		JSONObject merge = merge(gitCommitUri, Constants.MASTER);
-		MergeStatus mergeResult = MergeResult.MergeStatus.valueOf(merge.getString(GitConstants.KEY_RESULT));
-		assertEquals(MergeResult.MergeStatus.ALREADY_UP_TO_DATE, mergeResult);
-
-		// assert clean
-		request = GitStatusTest.getGetGitStatusRequest(gitStatusUri);
-		response = webConversation.getResponse(request);
-		assertEquals(HttpURLConnection.HTTP_OK, response.getResponseCode());
-		statusResponse = new JSONObject(response.getText());
-		// status hasn't changed
-		statusArray = statusResponse.getJSONArray(GitConstants.KEY_STATUS_ADDED);
-		assertEquals(0, statusArray.length());
-		statusArray = statusResponse.getJSONArray(GitConstants.KEY_STATUS_CHANGED);
-		assertEquals(1, statusArray.length());
-		statusArray = statusResponse.getJSONArray(GitConstants.KEY_STATUS_MISSING);
-		assertEquals(0, statusArray.length());
-		statusArray = statusResponse.getJSONArray(GitConstants.KEY_STATUS_MODIFIED);
-		assertEquals(0, statusArray.length());
-		statusArray = statusResponse.getJSONArray(GitConstants.KEY_STATUS_REMOVED);
-		assertEquals(0, statusArray.length());
-		statusArray = statusResponse.getJSONArray(GitConstants.KEY_STATUS_UNTRACKED);
-		assertEquals(0, statusArray.length());
-	}
-
-	@Test
-	public void testMergeConflict() throws IOException, SAXException, JSONException, JGitInternalException, GitAPIException {
-		// clone a repo
-		URI workspaceLocation = createWorkspace(getMethodName());
-		JSONObject project = createProjectOrLink(workspaceLocation, getMethodName(), null);
-		String projectId = project.getString(ProtocolConstants.KEY_ID);
-		IPath clonePath = new Path("file").append(project.getString(ProtocolConstants.KEY_ID)).makeAbsolute();
-		String contentLocation = clone(clonePath);
-
-		// get project metadata
-		WebRequest request = getGetFilesRequest(project.getString(ProtocolConstants.KEY_CONTENT_LOCATION));
-		WebResponse response = webConversation.getResponse(request);
-		assertEquals(HttpURLConnection.HTTP_OK, response.getResponseCode());
-		project = new JSONObject(response.getText());
-		JSONObject gitSection = project.optJSONObject(GitConstants.KEY_GIT);
-		assertNotNull(gitSection);
-		String gitRemoteUri = gitSection.optString(GitConstants.KEY_REMOTE, null);
-		assertNotNull(gitRemoteUri);
-
-		// create branch 'a'
-		branch(contentLocation, "a");
-
-		// checkout 'a'
-		Repository db1 = getRepositoryForContentLocation(contentLocation);
-		Git git = new Git(db1);
-		GitRemoteTest.ensureOnBranch(git, "a");
-
-		// modify while on 'a'
-		request = getPutFileRequest(projectId + "/test.txt", "change in a");
-		response = webConversation.getResponse(request);
-		assertEquals(HttpURLConnection.HTTP_OK, response.getResponseCode());
-
-		gitSection = project.optJSONObject(GitConstants.KEY_GIT);
-		assertNotNull(gitSection);
-		String gitIndexUri = gitSection.getString(GitConstants.KEY_INDEX);
-		String gitStatusUri = gitSection.getString(GitConstants.KEY_STATUS);
-		String gitCommitUri = gitSection.getString(GitConstants.KEY_COMMIT);
-
-		// "git add ."
-		request = GitAddTest.getPutGitIndexRequest(gitIndexUri);
-		response = webConversation.getResponse(request);
-		assertEquals(HttpURLConnection.HTTP_OK, response.getResponseCode());
-
-		// commit all
-		request = GitCommitTest.getPostGitCommitRequest(gitCommitUri, "commit on a", false);
-		response = webConversation.getResponse(request);
-		assertEquals(HttpURLConnection.HTTP_OK, response.getResponseCode());
-
-		// assert clean
-		request = GitStatusTest.getGetGitStatusRequest(gitStatusUri);
-		response = webConversation.getResponse(request);
-		assertEquals(HttpURLConnection.HTTP_OK, response.getResponseCode());
-		JSONObject statusResponse = new JSONObject(response.getText());
-		GitStatusTest.assertStatusClean(statusResponse);
-
-		// checkout 'master'
-		GitRemoteTest.ensureOnBranch(git, Constants.MASTER);
-
-		// modify a different file on master
-		request = getPutFileRequest(projectId + "/test.txt", "change in master");
-		response = webConversation.getResponse(request);
-		assertEquals(HttpURLConnection.HTTP_OK, response.getResponseCode());
-
-		gitSection = project.optJSONObject(GitConstants.KEY_GIT);
-		assertNotNull(gitSection);
-		gitIndexUri = gitSection.getString(GitConstants.KEY_INDEX);
-		gitStatusUri = gitSection.getString(GitConstants.KEY_STATUS);
-		gitCommitUri = gitSection.getString(GitConstants.KEY_COMMIT);
-
-		// "git add ."
-		request = GitAddTest.getPutGitIndexRequest(gitIndexUri);
-		response = webConversation.getResponse(request);
-		assertEquals(HttpURLConnection.HTTP_OK, response.getResponseCode());
-
-		// commit all
-		request = GitCommitTest.getPostGitCommitRequest(gitCommitUri, "commit on master", false);
-		response = webConversation.getResponse(request);
-		assertEquals(HttpURLConnection.HTTP_OK, response.getResponseCode());
-
-		// assert clean
-		request = GitStatusTest.getGetGitStatusRequest(gitStatusUri);
-		response = webConversation.getResponse(request);
-		assertEquals(HttpURLConnection.HTTP_OK, response.getResponseCode());
-		statusResponse = new JSONObject(response.getText());
-		GitStatusTest.assertStatusClean(statusResponse);
-
-		// merge: "git merge a"
-		JSONObject merge = merge(gitCommitUri, "a");
-		MergeStatus mergeResult = MergeStatus.valueOf(merge.getString(GitConstants.KEY_RESULT));
-		assertEquals(MergeStatus.CONFLICTING, mergeResult);
-
-		// check status
-		request = GitStatusTest.getGetGitStatusRequest(gitStatusUri);
-		response = webConversation.getResponse(request);
-		assertEquals(HttpURLConnection.HTTP_OK, response.getResponseCode());
-		statusResponse = new JSONObject(response.getText());
-		JSONArray statusArray = statusResponse.getJSONArray(GitConstants.KEY_STATUS_ADDED);
-		assertEquals(0, statusArray.length());
-		statusArray = statusResponse.getJSONArray(GitConstants.KEY_STATUS_CHANGED);
-		assertEquals(0, statusArray.length());
-		statusArray = statusResponse.getJSONArray(GitConstants.KEY_STATUS_MISSING);
-		assertEquals(0, statusArray.length());
-		statusArray = statusResponse.getJSONArray(GitConstants.KEY_STATUS_MODIFIED);
-		assertEquals(0, statusArray.length());
-		statusArray = statusResponse.getJSONArray(GitConstants.KEY_STATUS_REMOVED);
-		assertEquals(0, statusArray.length());
-		statusArray = statusResponse.getJSONArray(GitConstants.KEY_STATUS_UNTRACKED);
-		assertEquals(0, statusArray.length());
-		statusArray = statusResponse.getJSONArray(GitConstants.KEY_STATUS_CONFLICTING);
-		assertEquals(1, statusArray.length());
-		assertNotNull(GitStatusTest.getChildByName(statusArray, "test.txt"));
-
-		// TODO: don't create URIs out of thin air
-		request = getGetFilesRequest(projectId + "/test.txt");
-		response = webConversation.getResponse(request);
-		assertEquals(HttpURLConnection.HTTP_OK, response.getResponseCode());
-		String[] responseLines = response.getText().split("\n");
-		assertEquals(5, responseLines.length);
-		assertEquals("<<<<<<< HEAD", responseLines[0]);
-		assertEquals("change in master", responseLines[1]);
-		assertEquals("=======", responseLines[2]);
-		assertEquals("change in a", responseLines[3]);
-		// ignore the last line since it's different each time
-		// assertEquals(">>>>>>> c5ddb0e22e7e829683bb3b336ca6cb24a1b5bb2e", responseLines[4]);
-
-		// TODO: check commits, bug 340051
-	}
-
-	@Test
-<<<<<<< HEAD
-	public void testMergeRemote() throws IOException, SAXException, JSONException, JGitInternalException, URISyntaxException {
-		// clone1: create
-		String contentLocation1 = clone(null);
-=======
-	public void testMergeRemote() throws IOException, SAXException, JSONException, JGitInternalException {
-		URI workspaceLocation = createWorkspace(getMethodName());
->>>>>>> 6e892d08
-
-		// clone1
-		JSONObject project1 = createProjectOrLink(workspaceLocation, getMethodName() + "1", null);
-		String projectId1 = project1.getString(ProtocolConstants.KEY_ID);
-		IPath clonePath1 = new Path("file").append(project1.getString(ProtocolConstants.KEY_ID)).makeAbsolute();
-		clone(clonePath1);
-
-		// get project1 metadata
-		WebRequest request = getGetFilesRequest(project1.getString(ProtocolConstants.KEY_CONTENT_LOCATION));
-		WebResponse response = webConversation.getResponse(request);
-		assertEquals(HttpURLConnection.HTTP_OK, response.getResponseCode());
-		project1 = new JSONObject(response.getText());
-		JSONObject gitSection1 = project1.getJSONObject(GitConstants.KEY_GIT);
-		String gitRemoteUri1 = gitSection1.getString(GitConstants.KEY_REMOTE);
-
-		// clone2
-		JSONObject project2 = createProjectOrLink(workspaceLocation, getMethodName() + "2", null);
-		String projectId2 = project2.getString(ProtocolConstants.KEY_ID);
-		IPath clonePath2 = new Path("file").append(project2.getString(ProtocolConstants.KEY_ID)).makeAbsolute();
-		clone(clonePath2);
-
-		// get project2 metadata
-		request = getGetFilesRequest(project2.getString(ProtocolConstants.KEY_CONTENT_LOCATION));
-		response = webConversation.getResponse(request);
-		assertEquals(HttpURLConnection.HTTP_OK, response.getResponseCode());
-		project2 = new JSONObject(response.getText());
-		JSONObject gitSection2 = project2.getJSONObject(GitConstants.KEY_GIT);
-		String gitRemoteUri2 = gitSection2.getString(GitConstants.KEY_REMOTE);
-		String gitIndexUri2 = gitSection2.getString(GitConstants.KEY_INDEX);
-		String gitCommitUri2 = gitSection2.getString(GitConstants.KEY_COMMIT);
-
-		// clone1: get remote details
-		JSONObject details = getRemoteBranch(gitRemoteUri1, 1, 0, Constants.MASTER);
-		String refId1 = details.getString(ProtocolConstants.KEY_ID);
-		String remoteBranchLocation1 = details.getString(ProtocolConstants.KEY_LOCATION);
-
-		// clone2: change
-		request = getPutFileRequest(projectId2 + "/test.txt", "incoming change");
-		response = webConversation.getResponse(request);
-		assertEquals(HttpURLConnection.HTTP_OK, response.getResponseCode());
-
-		// clone2: add
-		request = GitAddTest.getPutGitIndexRequest(gitIndexUri2);
-		response = webConversation.getResponse(request);
-		assertEquals(HttpURLConnection.HTTP_OK, response.getResponseCode());
-
-		// clone2: commit
-		request = GitCommitTest.getPostGitCommitRequest(gitCommitUri2, "incoming change commit", false);
-		response = webConversation.getResponse(request);
-		assertEquals(HttpURLConnection.HTTP_OK, response.getResponseCode());
-
-		// clone2: push
-		ServerStatus pushStatus = push(gitRemoteUri2, Constants.HEAD, false);
-		assertEquals(true, pushStatus.isOK());
-
-		// clone1: fetch
-		request = GitFetchTest.getPostGitRemoteRequest(remoteBranchLocation1, true);
-		response = webConversation.getResponse(request);
-		assertEquals(HttpURLConnection.HTTP_CREATED, response.getResponseCode());
-		String taskLocation = response.getHeaderField(ProtocolConstants.HEADER_LOCATION);
-		assertNotNull(taskLocation);
-		waitForTaskCompletion(taskLocation);
-
-		// clone1: get remote details again
-		JSONObject remoteBranch = getRemoteBranch(gitRemoteUri1, 1, 0, Constants.MASTER);
-		String newRefId1 = remoteBranch.getString(ProtocolConstants.KEY_ID);
-		// an incoming commit
-		assertFalse(refId1.equals(newRefId1));
-
-		// clone1: merge into HEAD, "git merge origin/master"
-		//String gitCommitUri = remoteBranch.getString(GitConstants.KEY_COMMIT);
-		// TODO: should fail when POSTing to the above URI, see bug 342845
-
-		String gitCommitUri = remoteBranch.getString(GitConstants.KEY_HEAD);
-		assertNotNull(gitCommitUri);
-
-		// merge
-		JSONObject merge = merge(gitCommitUri, newRefId1);
-		MergeStatus mergeResult = MergeStatus.valueOf(merge.getString(GitConstants.KEY_RESULT));
-		assertEquals(MergeStatus.FAST_FORWARD, mergeResult);
-
-		request = getGetFilesRequest(projectId1 + "/test.txt");
-		response = webConversation.getResponse(request);
-		assertEquals(HttpURLConnection.HTTP_OK, response.getResponseCode());
-		assertEquals("incoming change", response.getText());
-	}
-
-}
+/*******************************************************************************
+ * Copyright (c)  2011 IBM Corporation and others.
+ * All rights reserved. This program and the accompanying materials
+ * are made available under the terms of the Eclipse Public License v1.0
+ * which accompanies this distribution, and is available at
+ * http://www.eclipse.org/legal/epl-v10.html
+ * 
+ * Contributors:
+ *     IBM Corporation - initial API and implementation
+ *******************************************************************************/
+package org.eclipse.orion.server.tests.servlets.git;
+
+import static org.junit.Assert.assertEquals;
+import static org.junit.Assert.assertFalse;
+import static org.junit.Assert.assertNotNull;
+
+import java.io.IOException;
+import java.net.HttpURLConnection;
+import java.net.URI;
+import java.net.URISyntaxException;
+
+import org.eclipse.core.runtime.IPath;
+import org.eclipse.core.runtime.Path;
+import org.eclipse.jgit.api.Git;
+import org.eclipse.jgit.api.MergeResult;
+import org.eclipse.jgit.api.MergeResult.MergeStatus;
+import org.eclipse.jgit.api.errors.GitAPIException;
+import org.eclipse.jgit.api.errors.JGitInternalException;
+import org.eclipse.jgit.lib.Constants;
+import org.eclipse.jgit.lib.Repository;
+import org.eclipse.orion.internal.server.servlets.ProtocolConstants;
+import org.eclipse.orion.server.core.ServerStatus;
+import org.eclipse.orion.server.git.GitConstants;
+import org.json.JSONArray;
+import org.json.JSONException;
+import org.json.JSONObject;
+import org.junit.Test;
+import org.xml.sax.SAXException;
+
+import com.meterware.httpunit.WebRequest;
+import com.meterware.httpunit.WebResponse;
+
+public class GitMergeTest extends GitTest {
+	@Test
+	public void testMergeSelf() throws IOException, SAXException, JSONException, URISyntaxException {
+		URI workspaceLocation = createWorkspace(getMethodName());
+
+		String projectName = getMethodName();
+		JSONObject project = createProjectOrLink(workspaceLocation, projectName, gitDir.toString());
+
+		JSONObject gitSection = project.optJSONObject(GitConstants.KEY_GIT);
+		assertNotNull(gitSection);
+		String gitCommitUri = gitSection.getString(GitConstants.KEY_COMMIT);
+
+		// "git merge master"
+		JSONObject merge = merge(gitCommitUri, Constants.MASTER);
+		MergeStatus mergeResult = MergeStatus.valueOf(merge.getString(GitConstants.KEY_RESULT));
+		assertEquals(MergeStatus.ALREADY_UP_TO_DATE, mergeResult);
+	}
+
+	@Test
+	public void testMerge() throws IOException, SAXException, JSONException, JGitInternalException, GitAPIException {
+		// clone a repo
+		URI workspaceLocation = createWorkspace(getMethodName());
+		JSONObject project = createProjectOrLink(workspaceLocation, getMethodName(), null);
+		String projectId = project.getString(ProtocolConstants.KEY_ID);
+		IPath clonePath = new Path("file").append(project.getString(ProtocolConstants.KEY_ID)).makeAbsolute();
+		String contentLocation = clone(clonePath);
+
+		// get project metadata
+		WebRequest request = getGetFilesRequest(project.getString(ProtocolConstants.KEY_CONTENT_LOCATION));
+		WebResponse response = webConversation.getResponse(request);
+		assertEquals(HttpURLConnection.HTTP_OK, response.getResponseCode());
+		project = new JSONObject(response.getText());
+
+		// create branch 'a'
+		branch(contentLocation, "a");
+
+		// checkout 'a'
+		Repository db1 = getRepositoryForContentLocation(contentLocation);
+		Git git = new Git(db1);
+		GitRemoteTest.ensureOnBranch(git, "a");
+
+		// modify while on 'a'
+		request = getPutFileRequest(projectId + "/test.txt", "change in a");
+		response = webConversation.getResponse(request);
+		assertEquals(HttpURLConnection.HTTP_OK, response.getResponseCode());
+
+		JSONObject gitSection = project.optJSONObject(GitConstants.KEY_GIT);
+		assertNotNull(gitSection);
+		String gitIndexUri = gitSection.getString(GitConstants.KEY_INDEX);
+		String gitStatusUri = gitSection.getString(GitConstants.KEY_STATUS);
+		String gitCommitUri = gitSection.getString(GitConstants.KEY_COMMIT);
+
+		// "git add ."
+		request = GitAddTest.getPutGitIndexRequest(gitIndexUri);
+		response = webConversation.getResponse(request);
+		assertEquals(HttpURLConnection.HTTP_OK, response.getResponseCode());
+
+		// commit all
+		request = GitCommitTest.getPostGitCommitRequest(gitCommitUri, "commit on a", false);
+		response = webConversation.getResponse(request);
+		assertEquals(HttpURLConnection.HTTP_OK, response.getResponseCode());
+
+		// assert clean
+		request = GitStatusTest.getGetGitStatusRequest(gitStatusUri);
+		response = webConversation.getResponse(request);
+		assertEquals(HttpURLConnection.HTTP_OK, response.getResponseCode());
+		JSONObject statusResponse = new JSONObject(response.getText());
+		GitStatusTest.assertStatusClean(statusResponse);
+
+		// checkout 'master'
+		GitRemoteTest.ensureOnBranch(git, Constants.MASTER);
+
+		// modify a different file on master
+		request = getPutFileRequest(projectId + "/folder/folder.txt", "change in master");
+		response = webConversation.getResponse(request);
+		assertEquals(HttpURLConnection.HTTP_OK, response.getResponseCode());
+
+		gitSection = project.optJSONObject(GitConstants.KEY_GIT);
+		assertNotNull(gitSection);
+		gitIndexUri = gitSection.getString(GitConstants.KEY_INDEX);
+		gitStatusUri = gitSection.getString(GitConstants.KEY_STATUS);
+		gitCommitUri = gitSection.getString(GitConstants.KEY_COMMIT);
+
+		// "git add ."
+		request = GitAddTest.getPutGitIndexRequest(gitIndexUri);
+		response = webConversation.getResponse(request);
+		assertEquals(HttpURLConnection.HTTP_OK, response.getResponseCode());
+
+		// commit all
+		request = GitCommitTest.getPostGitCommitRequest(gitCommitUri, "commit on master", false);
+		response = webConversation.getResponse(request);
+		assertEquals(HttpURLConnection.HTTP_OK, response.getResponseCode());
+
+		// assert clean
+		request = GitStatusTest.getGetGitStatusRequest(gitStatusUri);
+		response = webConversation.getResponse(request);
+		assertEquals(HttpURLConnection.HTTP_OK, response.getResponseCode());
+		statusResponse = new JSONObject(response.getText());
+		GitStatusTest.assertStatusClean(statusResponse);
+
+		// merge: "git merge a"
+		JSONObject merge = merge(gitCommitUri, "a");
+		MergeStatus mergeResult = MergeStatus.valueOf(merge.getString(GitConstants.KEY_RESULT));
+		assertEquals(MergeStatus.MERGED, mergeResult);
+
+		// assert clean
+		request = GitStatusTest.getGetGitStatusRequest(gitStatusUri);
+		response = webConversation.getResponse(request);
+		assertEquals(HttpURLConnection.HTTP_OK, response.getResponseCode());
+		statusResponse = new JSONObject(response.getText());
+		GitStatusTest.assertStatusClean(statusResponse);
+
+		// TODO: don't create URIs out of thin air
+		request = getGetFilesRequest(projectId + "/test.txt");
+		response = webConversation.getResponse(request);
+		assertEquals(HttpURLConnection.HTTP_OK, response.getResponseCode());
+		assertEquals("change in a", response.getText());
+
+		// TODO: don't create URIs out of thin air
+		request = getGetFilesRequest(projectId + "/folder/folder.txt");
+		response = webConversation.getResponse(request);
+		assertEquals(HttpURLConnection.HTTP_OK, response.getResponseCode());
+		assertEquals("change in master", response.getText());
+
+		// TODO: check commits, bug 340051
+	}
+
+	@Test
+	public void testMergeAlreadyUpToDate() throws IOException, SAXException, JSONException, URISyntaxException {
+		URI workspaceLocation = createWorkspace(getMethodName());
+
+		String projectName = getMethodName();
+		JSONObject project = createProjectOrLink(workspaceLocation, projectName, gitDir.toString());
+		String projectId = project.getString(ProtocolConstants.KEY_ID);
+
+		// TODO: don't create URIs out of thin air
+		WebRequest request = getPutFileRequest(projectId + "/test.txt", "change in master");
+		WebResponse response = webConversation.getResponse(request);
+		assertEquals(HttpURLConnection.HTTP_OK, response.getResponseCode());
+
+		JSONObject gitSection = project.optJSONObject(GitConstants.KEY_GIT);
+		assertNotNull(gitSection);
+		String gitIndexUri = gitSection.getString(GitConstants.KEY_INDEX);
+		String gitStatusUri = gitSection.getString(GitConstants.KEY_STATUS);
+		String gitCommitUri = gitSection.getString(GitConstants.KEY_COMMIT);
+
+		// "git add ."
+		request = GitAddTest.getPutGitIndexRequest(gitIndexUri);
+		response = webConversation.getResponse(request);
+		assertEquals(HttpURLConnection.HTTP_OK, response.getResponseCode());
+
+		request = GitStatusTest.getGetGitStatusRequest(gitStatusUri);
+		response = webConversation.getResponse(request);
+		assertEquals(HttpURLConnection.HTTP_OK, response.getResponseCode());
+		JSONObject statusResponse = new JSONObject(response.getText());
+		JSONArray statusArray = statusResponse.getJSONArray(GitConstants.KEY_STATUS_ADDED);
+		assertEquals(0, statusArray.length());
+		statusArray = statusResponse.getJSONArray(GitConstants.KEY_STATUS_CHANGED);
+		assertEquals(1, statusArray.length());
+		statusArray = statusResponse.getJSONArray(GitConstants.KEY_STATUS_MISSING);
+		assertEquals(0, statusArray.length());
+		statusArray = statusResponse.getJSONArray(GitConstants.KEY_STATUS_MODIFIED);
+		assertEquals(0, statusArray.length());
+		statusArray = statusResponse.getJSONArray(GitConstants.KEY_STATUS_REMOVED);
+		assertEquals(0, statusArray.length());
+		statusArray = statusResponse.getJSONArray(GitConstants.KEY_STATUS_UNTRACKED);
+		assertEquals(0, statusArray.length());
+
+		// "git merge master"
+		JSONObject merge = merge(gitCommitUri, Constants.MASTER);
+		MergeStatus mergeResult = MergeResult.MergeStatus.valueOf(merge.getString(GitConstants.KEY_RESULT));
+		assertEquals(MergeResult.MergeStatus.ALREADY_UP_TO_DATE, mergeResult);
+
+		// assert clean
+		request = GitStatusTest.getGetGitStatusRequest(gitStatusUri);
+		response = webConversation.getResponse(request);
+		assertEquals(HttpURLConnection.HTTP_OK, response.getResponseCode());
+		statusResponse = new JSONObject(response.getText());
+		// status hasn't changed
+		statusArray = statusResponse.getJSONArray(GitConstants.KEY_STATUS_ADDED);
+		assertEquals(0, statusArray.length());
+		statusArray = statusResponse.getJSONArray(GitConstants.KEY_STATUS_CHANGED);
+		assertEquals(1, statusArray.length());
+		statusArray = statusResponse.getJSONArray(GitConstants.KEY_STATUS_MISSING);
+		assertEquals(0, statusArray.length());
+		statusArray = statusResponse.getJSONArray(GitConstants.KEY_STATUS_MODIFIED);
+		assertEquals(0, statusArray.length());
+		statusArray = statusResponse.getJSONArray(GitConstants.KEY_STATUS_REMOVED);
+		assertEquals(0, statusArray.length());
+		statusArray = statusResponse.getJSONArray(GitConstants.KEY_STATUS_UNTRACKED);
+		assertEquals(0, statusArray.length());
+	}
+
+	@Test
+	public void testMergeConflict() throws IOException, SAXException, JSONException, JGitInternalException, GitAPIException {
+		// clone a repo
+		URI workspaceLocation = createWorkspace(getMethodName());
+		JSONObject project = createProjectOrLink(workspaceLocation, getMethodName(), null);
+		String projectId = project.getString(ProtocolConstants.KEY_ID);
+		IPath clonePath = new Path("file").append(project.getString(ProtocolConstants.KEY_ID)).makeAbsolute();
+		String contentLocation = clone(clonePath);
+
+		// get project metadata
+		WebRequest request = getGetFilesRequest(project.getString(ProtocolConstants.KEY_CONTENT_LOCATION));
+		WebResponse response = webConversation.getResponse(request);
+		assertEquals(HttpURLConnection.HTTP_OK, response.getResponseCode());
+		project = new JSONObject(response.getText());
+		JSONObject gitSection = project.optJSONObject(GitConstants.KEY_GIT);
+		assertNotNull(gitSection);
+		String gitRemoteUri = gitSection.optString(GitConstants.KEY_REMOTE, null);
+		assertNotNull(gitRemoteUri);
+
+		// create branch 'a'
+		branch(contentLocation, "a");
+
+		// checkout 'a'
+		Repository db1 = getRepositoryForContentLocation(contentLocation);
+		Git git = new Git(db1);
+		GitRemoteTest.ensureOnBranch(git, "a");
+
+		// modify while on 'a'
+		request = getPutFileRequest(projectId + "/test.txt", "change in a");
+		response = webConversation.getResponse(request);
+		assertEquals(HttpURLConnection.HTTP_OK, response.getResponseCode());
+
+		gitSection = project.optJSONObject(GitConstants.KEY_GIT);
+		assertNotNull(gitSection);
+		String gitIndexUri = gitSection.getString(GitConstants.KEY_INDEX);
+		String gitStatusUri = gitSection.getString(GitConstants.KEY_STATUS);
+		String gitCommitUri = gitSection.getString(GitConstants.KEY_COMMIT);
+
+		// "git add ."
+		request = GitAddTest.getPutGitIndexRequest(gitIndexUri);
+		response = webConversation.getResponse(request);
+		assertEquals(HttpURLConnection.HTTP_OK, response.getResponseCode());
+
+		// commit all
+		request = GitCommitTest.getPostGitCommitRequest(gitCommitUri, "commit on a", false);
+		response = webConversation.getResponse(request);
+		assertEquals(HttpURLConnection.HTTP_OK, response.getResponseCode());
+
+		// assert clean
+		request = GitStatusTest.getGetGitStatusRequest(gitStatusUri);
+		response = webConversation.getResponse(request);
+		assertEquals(HttpURLConnection.HTTP_OK, response.getResponseCode());
+		JSONObject statusResponse = new JSONObject(response.getText());
+		GitStatusTest.assertStatusClean(statusResponse);
+
+		// checkout 'master'
+		GitRemoteTest.ensureOnBranch(git, Constants.MASTER);
+
+		// modify a different file on master
+		request = getPutFileRequest(projectId + "/test.txt", "change in master");
+		response = webConversation.getResponse(request);
+		assertEquals(HttpURLConnection.HTTP_OK, response.getResponseCode());
+
+		gitSection = project.optJSONObject(GitConstants.KEY_GIT);
+		assertNotNull(gitSection);
+		gitIndexUri = gitSection.getString(GitConstants.KEY_INDEX);
+		gitStatusUri = gitSection.getString(GitConstants.KEY_STATUS);
+		gitCommitUri = gitSection.getString(GitConstants.KEY_COMMIT);
+
+		// "git add ."
+		request = GitAddTest.getPutGitIndexRequest(gitIndexUri);
+		response = webConversation.getResponse(request);
+		assertEquals(HttpURLConnection.HTTP_OK, response.getResponseCode());
+
+		// commit all
+		request = GitCommitTest.getPostGitCommitRequest(gitCommitUri, "commit on master", false);
+		response = webConversation.getResponse(request);
+		assertEquals(HttpURLConnection.HTTP_OK, response.getResponseCode());
+
+		// assert clean
+		request = GitStatusTest.getGetGitStatusRequest(gitStatusUri);
+		response = webConversation.getResponse(request);
+		assertEquals(HttpURLConnection.HTTP_OK, response.getResponseCode());
+		statusResponse = new JSONObject(response.getText());
+		GitStatusTest.assertStatusClean(statusResponse);
+
+		// merge: "git merge a"
+		JSONObject merge = merge(gitCommitUri, "a");
+		MergeStatus mergeResult = MergeStatus.valueOf(merge.getString(GitConstants.KEY_RESULT));
+		assertEquals(MergeStatus.CONFLICTING, mergeResult);
+
+		// check status
+		request = GitStatusTest.getGetGitStatusRequest(gitStatusUri);
+		response = webConversation.getResponse(request);
+		assertEquals(HttpURLConnection.HTTP_OK, response.getResponseCode());
+		statusResponse = new JSONObject(response.getText());
+		JSONArray statusArray = statusResponse.getJSONArray(GitConstants.KEY_STATUS_ADDED);
+		assertEquals(0, statusArray.length());
+		statusArray = statusResponse.getJSONArray(GitConstants.KEY_STATUS_CHANGED);
+		assertEquals(0, statusArray.length());
+		statusArray = statusResponse.getJSONArray(GitConstants.KEY_STATUS_MISSING);
+		assertEquals(0, statusArray.length());
+		statusArray = statusResponse.getJSONArray(GitConstants.KEY_STATUS_MODIFIED);
+		assertEquals(0, statusArray.length());
+		statusArray = statusResponse.getJSONArray(GitConstants.KEY_STATUS_REMOVED);
+		assertEquals(0, statusArray.length());
+		statusArray = statusResponse.getJSONArray(GitConstants.KEY_STATUS_UNTRACKED);
+		assertEquals(0, statusArray.length());
+		statusArray = statusResponse.getJSONArray(GitConstants.KEY_STATUS_CONFLICTING);
+		assertEquals(1, statusArray.length());
+		assertNotNull(GitStatusTest.getChildByName(statusArray, "test.txt"));
+
+		// TODO: don't create URIs out of thin air
+		request = getGetFilesRequest(projectId + "/test.txt");
+		response = webConversation.getResponse(request);
+		assertEquals(HttpURLConnection.HTTP_OK, response.getResponseCode());
+		String[] responseLines = response.getText().split("\n");
+		assertEquals(5, responseLines.length);
+		assertEquals("<<<<<<< HEAD", responseLines[0]);
+		assertEquals("change in master", responseLines[1]);
+		assertEquals("=======", responseLines[2]);
+		assertEquals("change in a", responseLines[3]);
+		// ignore the last line since it's different each time
+		// assertEquals(">>>>>>> c5ddb0e22e7e829683bb3b336ca6cb24a1b5bb2e", responseLines[4]);
+
+		// TODO: check commits, bug 340051
+	}
+
+	@Test
+	public void testMergeRemote() throws IOException, SAXException, JSONException, JGitInternalException, URISyntaxException {
+		URI workspaceLocation = createWorkspace(getMethodName());
+
+		// clone1
+		JSONObject project1 = createProjectOrLink(workspaceLocation, getMethodName() + "1", null);
+		String projectId1 = project1.getString(ProtocolConstants.KEY_ID);
+		IPath clonePath1 = new Path("file").append(project1.getString(ProtocolConstants.KEY_ID)).makeAbsolute();
+		clone(clonePath1);
+
+		// get project1 metadata
+		WebRequest request = getGetFilesRequest(project1.getString(ProtocolConstants.KEY_CONTENT_LOCATION));
+		WebResponse response = webConversation.getResponse(request);
+		assertEquals(HttpURLConnection.HTTP_OK, response.getResponseCode());
+		project1 = new JSONObject(response.getText());
+		JSONObject gitSection1 = project1.getJSONObject(GitConstants.KEY_GIT);
+		String gitRemoteUri1 = gitSection1.getString(GitConstants.KEY_REMOTE);
+
+		// clone2
+		JSONObject project2 = createProjectOrLink(workspaceLocation, getMethodName() + "2", null);
+		String projectId2 = project2.getString(ProtocolConstants.KEY_ID);
+		IPath clonePath2 = new Path("file").append(project2.getString(ProtocolConstants.KEY_ID)).makeAbsolute();
+		clone(clonePath2);
+
+		// get project2 metadata
+		request = getGetFilesRequest(project2.getString(ProtocolConstants.KEY_CONTENT_LOCATION));
+		response = webConversation.getResponse(request);
+		assertEquals(HttpURLConnection.HTTP_OK, response.getResponseCode());
+		project2 = new JSONObject(response.getText());
+		JSONObject gitSection2 = project2.getJSONObject(GitConstants.KEY_GIT);
+		String gitRemoteUri2 = gitSection2.getString(GitConstants.KEY_REMOTE);
+		String gitIndexUri2 = gitSection2.getString(GitConstants.KEY_INDEX);
+		String gitCommitUri2 = gitSection2.getString(GitConstants.KEY_COMMIT);
+
+		// clone1: get remote details
+		JSONObject details = getRemoteBranch(gitRemoteUri1, 1, 0, Constants.MASTER);
+		String refId1 = details.getString(ProtocolConstants.KEY_ID);
+		String remoteBranchLocation1 = details.getString(ProtocolConstants.KEY_LOCATION);
+
+		// clone2: change
+		request = getPutFileRequest(projectId2 + "/test.txt", "incoming change");
+		response = webConversation.getResponse(request);
+		assertEquals(HttpURLConnection.HTTP_OK, response.getResponseCode());
+
+		// clone2: add
+		request = GitAddTest.getPutGitIndexRequest(gitIndexUri2);
+		response = webConversation.getResponse(request);
+		assertEquals(HttpURLConnection.HTTP_OK, response.getResponseCode());
+
+		// clone2: commit
+		request = GitCommitTest.getPostGitCommitRequest(gitCommitUri2, "incoming change commit", false);
+		response = webConversation.getResponse(request);
+		assertEquals(HttpURLConnection.HTTP_OK, response.getResponseCode());
+
+		// clone2: push
+		ServerStatus pushStatus = push(gitRemoteUri2, Constants.HEAD, false);
+		assertEquals(true, pushStatus.isOK());
+
+		// clone1: fetch
+		request = GitFetchTest.getPostGitRemoteRequest(remoteBranchLocation1, true);
+		response = webConversation.getResponse(request);
+		assertEquals(HttpURLConnection.HTTP_CREATED, response.getResponseCode());
+		String taskLocation = response.getHeaderField(ProtocolConstants.HEADER_LOCATION);
+		assertNotNull(taskLocation);
+		waitForTaskCompletion(taskLocation);
+
+		// clone1: get remote details again
+		JSONObject remoteBranch = getRemoteBranch(gitRemoteUri1, 1, 0, Constants.MASTER);
+		String newRefId1 = remoteBranch.getString(ProtocolConstants.KEY_ID);
+		// an incoming commit
+		assertFalse(refId1.equals(newRefId1));
+
+		// clone1: merge into HEAD, "git merge origin/master"
+		//String gitCommitUri = remoteBranch.getString(GitConstants.KEY_COMMIT);
+		// TODO: should fail when POSTing to the above URI, see bug 342845
+
+		String gitCommitUri = remoteBranch.getString(GitConstants.KEY_HEAD);
+		assertNotNull(gitCommitUri);
+
+		// merge
+		JSONObject merge = merge(gitCommitUri, newRefId1);
+		MergeStatus mergeResult = MergeStatus.valueOf(merge.getString(GitConstants.KEY_RESULT));
+		assertEquals(MergeStatus.FAST_FORWARD, mergeResult);
+
+		request = getGetFilesRequest(projectId1 + "/test.txt");
+		response = webConversation.getResponse(request);
+		assertEquals(HttpURLConnection.HTTP_OK, response.getResponseCode());
+		assertEquals("incoming change", response.getText());
+	}
+
+}