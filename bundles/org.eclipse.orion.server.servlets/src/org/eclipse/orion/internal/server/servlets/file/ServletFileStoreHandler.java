--- conflicted
+++ resolved
@@ -95,7 +95,6 @@
 		return result;
 	}
 
-<<<<<<< HEAD
 	/**
 	 * Returns a JSON Object containing the attributes supported and defined by the given file.
 	 */
@@ -108,10 +107,7 @@
 		return attributes;
 	}
 
-	ServletFileStoreHandler(URI rootStoreURI, ServletResourceHandler<IStatus> statusHandler) {
-=======
 	public ServletFileStoreHandler(URI rootStoreURI, ServletResourceHandler<IStatus> statusHandler) {
->>>>>>> 704cdc7f
 		this.statusHandler = statusHandler;
 		fileSerializerV1 = new FileHandlerV1(statusHandler);
 		genericFileSerializer = new GenericFileHandler();
