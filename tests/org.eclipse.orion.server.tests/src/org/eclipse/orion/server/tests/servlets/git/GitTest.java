--- conflicted
+++ resolved
@@ -1,198 +1,175 @@
-/*******************************************************************************
- * Copyright (c) 2011 IBM Corporation and others 
- * All rights reserved. This program and the accompanying materials
- * are made available under the terms of the Eclipse Public License v1.0
- * which accompanies this distribution, and is available at
- * http://www.eclipse.org/legal/epl-v10.html
- * 
- * Contributors:
- * IBM Corporation - initial API and implementation
- *******************************************************************************/
-package org.eclipse.orion.server.tests.servlets.git;
-
-import static org.junit.Assert.assertEquals;
-import static org.junit.Assert.assertFalse;
-import static org.junit.Assert.assertNotNull;
-import static org.junit.Assert.assertTrue;
-
-<<<<<<< HEAD
-import com.meterware.httpunit.*;
-import java.io.*;
-import java.net.*;
-=======
-import java.io.File;
-import java.io.IOException;
-import java.io.InputStream;
-import java.io.StringBufferInputStream;
-import java.net.HttpURLConnection;
-import java.net.URI;
-import java.net.URISyntaxException;
->>>>>>> 498dc7cc
-import java.util.List;
-import org.eclipse.core.runtime.CoreException;
-import org.eclipse.core.runtime.IPath;
-import org.eclipse.core.runtime.URIUtil;
-import org.eclipse.core.tests.harness.FileSystemHelper;
-import org.eclipse.jgit.api.Git;
-import org.eclipse.jgit.api.errors.GitAPIException;
-import org.eclipse.jgit.lib.Constants;
-import org.eclipse.jgit.lib.Repository;
-import org.eclipse.jgit.lib.RepositoryCache;
-import org.eclipse.jgit.storage.file.FileRepository;
-import org.eclipse.jgit.util.FS;
-import org.eclipse.jgit.util.FileUtils;
-import org.eclipse.orion.internal.server.servlets.ProtocolConstants;
-import org.eclipse.orion.internal.server.servlets.workspace.ServletTestingSupport;
-import org.eclipse.orion.server.git.servlets.GitServlet;
-import org.eclipse.orion.server.tests.servlets.files.FileSystemTest;
-import org.json.JSONException;
-import org.json.JSONObject;
-import org.junit.*;
-import org.xml.sax.SAXException;
-
-<<<<<<< HEAD
-=======
-import com.meterware.httpunit.GetMethodWebRequest;
-import com.meterware.httpunit.PostMethodWebRequest;
-import com.meterware.httpunit.WebConversation;
-import com.meterware.httpunit.WebRequest;
-import com.meterware.httpunit.WebResponse;
-
->>>>>>> 498dc7cc
-public abstract class GitTest extends FileSystemTest {
-
-	protected static final String GIT_SERVLET_LOCATION = GitServlet.GIT_URI + '/';
-
-	static WebConversation webConversation;
-	File gitDir;
-	File testFile;
-	protected FileRepository db;
-
-	@BeforeClass
-	public static void setupWorkspace() {
-		initializeWorkspaceLocation();
-	}
-
-	@Before
-	public void setUp() throws CoreException, IOException, GitAPIException {
-		webConversation = new WebConversation();
-		webConversation.setExceptionsThrownOnErrorStatus(false);
-		setUpAuthorization();
-		createRepository();
-		ServletTestingSupport.allowedPrefixes = gitDir.toString();
-	}
-
-	@After
-	public void tearDown() throws IOException {
-		db.close();
-		FileUtils.delete(gitDir, FileUtils.RECURSIVE);
-	}
-
-	protected WebResponse createProjectWithContentLocation(URI workspaceLocation, String projectName, String location) throws JSONException, IOException, SAXException {
-		JSONObject body = new JSONObject();
-		body.put(ProtocolConstants.KEY_CONTENT_LOCATION, location);
-		InputStream in = new StringBufferInputStream(body.toString());
-		WebRequest request = new PostMethodWebRequest(workspaceLocation.toString(), in, "UTF-8");
-		if (projectName != null)
-			request.setHeaderField(ProtocolConstants.HEADER_SLUG, projectName);
-		request.setHeaderField(ProtocolConstants.HEADER_ORION_VERSION, "1");
-		setAuthentication(request);
-		return webConversation.getResponse(request);
-	}
-
-	protected URI createWorkspace(String suffix) throws IOException, SAXException, URISyntaxException {
-		String workspaceName = getClass().getName() + "#" + suffix;
-		WebRequest request = getCreateWorkspaceRequest(workspaceName);
-		WebResponse response = webConversation.getResponse(request);
-		assertEquals(HttpURLConnection.HTTP_OK, response.getResponseCode());
-		return new URI(response.getHeaderField(ProtocolConstants.HEADER_LOCATION));
-	}
-
-	protected void createRepository() throws IOException, GitAPIException, CoreException {
-		IPath randomLocation = getRandomLocation();
-		gitDir = randomLocation.toFile();
-		randomLocation = randomLocation.addTrailingSeparator().append(Constants.DOT_GIT);
-		File dotGitDir = randomLocation.toFile().getCanonicalFile();
-		db = new FileRepository(dotGitDir);
-		assertFalse(dotGitDir.exists());
-		db.create(false /* non bare */);
-
-		testFile = new File(gitDir, "test.txt");
-		testFile.createNewFile();
-		createFile(testFile.toURI(), "test");
-		File folder = new File(gitDir, "folder");
-		folder.mkdir();
-		File folderFile = new File(folder, "folder.txt");
-		folderFile.createNewFile();
-		createFile(folderFile.toURI(), "folder");
-
-		Git git = new Git(db);
-		git.add().addFilepattern(".").call();
-		git.commit().setMessage("Initial commit").call();
-	}
-
-	protected IPath getRandomLocation() {
-		return FileSystemHelper.getRandomLocation(FileSystemHelper.getTempDir());
-	}
-
-	/**
-	 * A clone operation is long running. This method waits until the remote clone
-	 * operation has completed, and then returns the location of the resulting clone resource.
-	 */
-	protected String waitForCloneCompletion(String taskLocation) throws IOException, SAXException, JSONException {
-		JSONObject status = null;
-		long start = System.currentTimeMillis();
-		while (true) {
-			WebRequest request = new GetMethodWebRequest(taskLocation);
-			WebResponse response = webConversation.getResponse(request);
-			status = new JSONObject(response.getText());
-			boolean running = status.getBoolean("Running");
-			if (!running)
-				break;
-			//timeout after reasonable time to avoid hanging tests
-			if (System.currentTimeMillis() - start > 10000)
-				assertTrue("Clone operation took too long", false);
-			try {
-				Thread.sleep(200);
-			} catch (InterruptedException e) {
-				//ignore
-			}
-		}
-		assertNotNull(status);
-		return status.getString("Location");
-	}
-
-	/**
-	 * Returns a request for obtaining metadata about a single git clone.
-	 */
-	protected WebRequest getCloneRequest(String cloneLocation) {
-		WebRequest request = new GetMethodWebRequest(cloneLocation);
-		request.setHeaderField(ProtocolConstants.HEADER_ORION_VERSION, "1");
-		setAuthentication(request);
-		return request;
-	}
-
-	protected static String getMethodName() {
-		final StackTraceElement[] ste = Thread.currentThread().getStackTrace();
-		return ste[3].getMethodName();
-	}
-
-	protected static JSONObject getChildByKey(List<JSONObject> children, String key, String value) throws JSONException {
-		for (JSONObject child : children) {
-			if (value.equals(child.getString(key)))
-				return child;
-		}
-		return null;
-	}
-
-	protected static JSONObject getChildByName(List<JSONObject> children, String name) throws JSONException {
-		return getChildByKey(children, ProtocolConstants.KEY_NAME, name);
-	}
-
-	protected Repository getRepositoryForContentLocation(String location) throws URISyntaxException, IOException {
-		File file = new File(URIUtil.toFile(new URI(location)), Constants.DOT_GIT);
-		assertTrue(file.exists());
-		assertTrue(RepositoryCache.FileKey.isGitRepository(file, FS.DETECTED));
-		return new FileRepository(file);
-	}
-}
+/*******************************************************************************
+ * Copyright (c) 2011 IBM Corporation and others 
+ * All rights reserved. This program and the accompanying materials
+ * are made available under the terms of the Eclipse Public License v1.0
+ * which accompanies this distribution, and is available at
+ * http://www.eclipse.org/legal/epl-v10.html
+ * 
+ * Contributors:
+ * IBM Corporation - initial API and implementation
+ *******************************************************************************/
+package org.eclipse.orion.server.tests.servlets.git;
+
+import static org.junit.Assert.assertEquals;
+import static org.junit.Assert.assertFalse;
+import static org.junit.Assert.assertNotNull;
+import static org.junit.Assert.assertTrue;
+
+import com.meterware.httpunit.*;
+import java.io.*;
+import java.net.*;
+import java.util.List;
+import org.eclipse.core.runtime.*;
+import org.eclipse.core.tests.harness.FileSystemHelper;
+import org.eclipse.jgit.api.Git;
+import org.eclipse.jgit.api.errors.GitAPIException;
+import org.eclipse.jgit.lib.*;
+import org.eclipse.jgit.storage.file.FileRepository;
+import org.eclipse.jgit.util.FS;
+import org.eclipse.jgit.util.FileUtils;
+import org.eclipse.orion.internal.server.servlets.ProtocolConstants;
+import org.eclipse.orion.internal.server.servlets.workspace.ServletTestingSupport;
+import org.eclipse.orion.server.git.servlets.GitServlet;
+import org.eclipse.orion.server.tests.servlets.files.FileSystemTest;
+import org.json.JSONException;
+import org.json.JSONObject;
+import org.junit.*;
+import org.xml.sax.SAXException;
+
+public abstract class GitTest extends FileSystemTest {
+
+	protected static final String GIT_SERVLET_LOCATION = GitServlet.GIT_URI + '/';
+
+	static WebConversation webConversation;
+	File gitDir;
+	File testFile;
+	protected FileRepository db;
+
+	@BeforeClass
+	public static void setupWorkspace() {
+		initializeWorkspaceLocation();
+	}
+
+	@Before
+	public void setUp() throws CoreException, IOException, GitAPIException {
+		webConversation = new WebConversation();
+		webConversation.setExceptionsThrownOnErrorStatus(false);
+		setUpAuthorization();
+		createRepository();
+		ServletTestingSupport.allowedPrefixes = gitDir.toString();
+	}
+
+	@After
+	public void tearDown() throws IOException {
+		db.close();
+		FileUtils.delete(gitDir, FileUtils.RECURSIVE);
+	}
+
+	protected WebResponse createProjectWithContentLocation(URI workspaceLocation, String projectName, String location) throws JSONException, IOException, SAXException {
+		JSONObject body = new JSONObject();
+		body.put(ProtocolConstants.KEY_CONTENT_LOCATION, location);
+		InputStream in = new StringBufferInputStream(body.toString());
+		WebRequest request = new PostMethodWebRequest(workspaceLocation.toString(), in, "UTF-8");
+		if (projectName != null)
+			request.setHeaderField(ProtocolConstants.HEADER_SLUG, projectName);
+		request.setHeaderField(ProtocolConstants.HEADER_ORION_VERSION, "1");
+		setAuthentication(request);
+		return webConversation.getResponse(request);
+	}
+
+	protected URI createWorkspace(String suffix) throws IOException, SAXException, URISyntaxException {
+		String workspaceName = getClass().getName() + "#" + suffix;
+		WebRequest request = getCreateWorkspaceRequest(workspaceName);
+		WebResponse response = webConversation.getResponse(request);
+		assertEquals(HttpURLConnection.HTTP_OK, response.getResponseCode());
+		return new URI(response.getHeaderField(ProtocolConstants.HEADER_LOCATION));
+	}
+
+	protected void createRepository() throws IOException, GitAPIException, CoreException {
+		IPath randomLocation = getRandomLocation();
+		gitDir = randomLocation.toFile();
+		randomLocation = randomLocation.addTrailingSeparator().append(Constants.DOT_GIT);
+		File dotGitDir = randomLocation.toFile().getCanonicalFile();
+		db = new FileRepository(dotGitDir);
+		assertFalse(dotGitDir.exists());
+		db.create(false /* non bare */);
+
+		testFile = new File(gitDir, "test.txt");
+		testFile.createNewFile();
+		createFile(testFile.toURI(), "test");
+		File folder = new File(gitDir, "folder");
+		folder.mkdir();
+		File folderFile = new File(folder, "folder.txt");
+		folderFile.createNewFile();
+		createFile(folderFile.toURI(), "folder");
+
+		Git git = new Git(db);
+		git.add().addFilepattern(".").call();
+		git.commit().setMessage("Initial commit").call();
+	}
+
+	protected IPath getRandomLocation() {
+		return FileSystemHelper.getRandomLocation(FileSystemHelper.getTempDir());
+	}
+
+	/**
+	 * A clone operation is long running. This method waits until the remote clone
+	 * operation has completed, and then returns the location of the resulting clone resource.
+	 */
+	protected String waitForCloneCompletion(String taskLocation) throws IOException, SAXException, JSONException {
+		JSONObject status = null;
+		long start = System.currentTimeMillis();
+		while (true) {
+			WebRequest request = new GetMethodWebRequest(taskLocation);
+			WebResponse response = webConversation.getResponse(request);
+			status = new JSONObject(response.getText());
+			boolean running = status.getBoolean("Running");
+			if (!running)
+				break;
+			//timeout after reasonable time to avoid hanging tests
+			if (System.currentTimeMillis() - start > 10000)
+				assertTrue("Clone operation took too long", false);
+			try {
+				Thread.sleep(200);
+			} catch (InterruptedException e) {
+				//ignore
+			}
+		}
+		assertNotNull(status);
+		return status.getString("Location");
+	}
+
+	/**
+	 * Returns a request for obtaining metadata about a single git clone.
+	 */
+	protected WebRequest getCloneRequest(String cloneLocation) {
+		WebRequest request = new GetMethodWebRequest(cloneLocation);
+		request.setHeaderField(ProtocolConstants.HEADER_ORION_VERSION, "1");
+		setAuthentication(request);
+		return request;
+	}
+
+	protected static String getMethodName() {
+		final StackTraceElement[] ste = Thread.currentThread().getStackTrace();
+		return ste[3].getMethodName();
+	}
+
+	protected static JSONObject getChildByKey(List<JSONObject> children, String key, String value) throws JSONException {
+		for (JSONObject child : children) {
+			if (value.equals(child.getString(key)))
+				return child;
+		}
+		return null;
+	}
+
+	protected static JSONObject getChildByName(List<JSONObject> children, String name) throws JSONException {
+		return getChildByKey(children, ProtocolConstants.KEY_NAME, name);
+	}
+
+	protected Repository getRepositoryForContentLocation(String location) throws URISyntaxException, IOException {
+		File file = new File(URIUtil.toFile(new URI(location)), Constants.DOT_GIT);
+		assertTrue(file.exists());
+		assertTrue(RepositoryCache.FileKey.isGitRepository(file, FS.DETECTED));
+		return new FileRepository(file);
+	}
+}