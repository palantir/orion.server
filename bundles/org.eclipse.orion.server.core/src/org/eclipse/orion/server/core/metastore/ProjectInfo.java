/*******************************************************************************
 * Copyright (c) 2013 IBM Corporation and others.
 * All rights reserved. This program and the accompanying materials
 * are made available under the terms of the Eclipse Public License v1.0
 * which accompanies this distribution, and is available at
 * http://www.eclipse.org/legal/epl-v10.html
 * 
 * Contributors:
 *     IBM Corporation - initial API and implementation
 *******************************************************************************/
package org.eclipse.orion.server.core.metastore;

import java.net.URI;
import java.net.URISyntaxException;

import org.eclipse.core.filesystem.EFS;
import org.eclipse.core.filesystem.IFileStore;
import org.eclipse.core.runtime.CoreException;

/**
 * A snapshot of information about a single project.
 */
public class ProjectInfo extends MetadataInfo {
	private URI contentLocation;
	private String workspaceId;

	/**
	 * Returns the absolute location of the contents of this project.
	 * <p>
	 * This method never returns null.
	 * </p>
	 * @return The location of the contents of this project
	 */
	public URI getContentLocation() {
		return contentLocation;
	}

	/**
	 * TODO Inline
	 * @throws CoreException 
	 */
	public IFileStore getProjectStore() throws CoreException {
		return EFS.getStore(getContentLocation());
	}

	/**
	 * Returns the workspace id of the workspace that owns this project.
	 * @return the workspace id.
	 */
	public String getWorkspaceId() {
		return workspaceId;
	}

	/**
	 * Sets the absolute location of the contents of this project.
	 */
	public void setContentLocation(URI contentURI) {
		if (contentURI.getUserInfo() == null) {
			contentLocation = contentURI;
		} else {
			try {
				//strip out credential information
				contentLocation = new URI(contentURI.getScheme(), null, contentURI.getHost(), contentURI.getPort(), contentURI.getPath(), contentURI.getQuery(), contentURI.getFragment());
			} catch (URISyntaxException e) {
				//should never happen because we are stripping info from a valid URI
				throw new RuntimeException(e);
			}
		}
	}
	
	/**
	 * Sets the workspace id of the workspace that owns this project.
	 * @param userId the workspace id.
	 */
	public void setWorkspaceId(String workspaceId) {
		this.workspaceId = workspaceId;
	}
<<<<<<< HEAD

	@Override
	public String toString() {
		return getClass().getSimpleName() + "(Id=" + getUniqueId() + ", fullName=" + getFullName() + ", contentLocation=" + getContentLocation() + ")";
		
	}
=======
>>>>>>> a7e1e46e
}<|MERGE_RESOLUTION|>--- conflicted
+++ resolved
@@ -75,13 +75,11 @@
 	public void setWorkspaceId(String workspaceId) {
 		this.workspaceId = workspaceId;
 	}
-<<<<<<< HEAD
 
 	@Override
 	public String toString() {
 		return getClass().getSimpleName() + "(Id=" + getUniqueId() + ", fullName=" + getFullName() + ", contentLocation=" + getContentLocation() + ")";
 		
 	}
-=======
->>>>>>> a7e1e46e
+
 }