--- conflicted
+++ resolved
@@ -1,233 +1,225 @@
-/*******************************************************************************
- * Copyright (c) 2010, 2015 IBM Corporation and others.
- * All rights reserved. This program and the accompanying materials
- * are made available under the terms of the Eclipse Public License v1.0
- * which accompanies this distribution, and is available at
- * http://www.eclipse.org/legal/epl-v10.html
- * 
- * Contributors:
- *     IBM Corporation - initial API and implementation
- *******************************************************************************/
-package org.eclipse.orion.server.authentication.formoauth;
-
-import java.io.IOException;
-import java.io.PrintWriter;
-
-import javax.servlet.RequestDispatcher;
-import javax.servlet.ServletException;
-import javax.servlet.http.Cookie;
-import javax.servlet.http.HttpServlet;
-import javax.servlet.http.HttpServletRequest;
-import javax.servlet.http.HttpServletResponse;
-
-import org.eclipse.core.runtime.CoreException;
-import org.eclipse.orion.server.authentication.form.FormAuthHelper;
-import org.eclipse.orion.server.authentication.form.FormAuthHelper.LoginResult;
-import org.eclipse.orion.server.authentication.oauth.OAuthException;
-import org.eclipse.orion.server.core.LogHelper;
-import org.eclipse.orion.server.core.OrionConfiguration;
-import org.eclipse.orion.server.core.PreferenceHelper;
-import org.eclipse.orion.server.core.ServerConstants;
-import org.eclipse.orion.server.core.metastore.UserInfo;
-import org.eclipse.orion.server.core.resources.Base64;
-import org.eclipse.orion.server.core.users.UserConstants;
-import org.json.JSONException;
-import org.json.JSONObject;
-import org.osgi.framework.Version;
-
-public class FormAuthLoginServlet extends HttpServlet {
-
-	private FormAuthenticationService authenticationService;
-	private ManageOAuthServlet manageOAuthServlet;
-
-	public FormAuthLoginServlet(FormAuthenticationService authenticationService) {
-		super();
-		this.authenticationService = authenticationService;
-		this.manageOAuthServlet = new ManageOAuthServlet();
-	}
-
-	/**
-	 * 
-	 */
-	private static final long serialVersionUID = 1L;
-
-	@Override
-	protected void doPost(HttpServletRequest req, HttpServletResponse resp) throws ServletException, IOException {
-		String pathInfo = req.getPathInfo() == null ? "" : req.getPathInfo(); //$NON-NLS-1$
-
-		if (pathInfo.startsWith("/form")) { //$NON-NLS-1$
-			if (!FormAuthHelper.authRedirect().isEmpty()) {
-<<<<<<< HEAD
-				displayError("You must autheniticate with " + FormAuthHelper.authRedirect(), req, resp);
-=======
-				displayError("You must authenticate with " + FormAuthHelper.authRedirect(), req, resp);
->>>>>>> 0ebda5af
-				return;
-			}
-			LoginResult authResult = FormAuthHelper.performAuthentication(req, resp);
-			if (authResult == LoginResult.OK) {
-				// redirection from
-				// FormAuthenticationService.setNotAuthenticated
-				String versionString = req.getHeader("Orion-Version"); //$NON-NLS-1$
-				Version version = versionString == null ? null : new Version(versionString);
-
-				// TODO: This is a workaround for calls
-				// that does not include the WebEclipse version header
-				String xRequestedWith = req.getHeader("X-Requested-With"); //$NON-NLS-1$
-
-				if (version == null && !"XMLHttpRequest".equals(xRequestedWith)) { //$NON-NLS-1$
-					if (req.getParameter("redirect") != null && !req.getParameter("redirect").equals("")) { //$NON-NLS-1$
-						resp.sendRedirect(req.getParameter("redirect"));
-					}
-				} else {
-					resp.setStatus(HttpServletResponse.SC_OK);
-					PrintWriter writer = resp.getWriter();
-					String uid = (String) req.getSession().getAttribute("user");
-					JSONObject userJson;
-					try {
-						userJson = FormAuthHelper.getUserJson(uid, req.getContextPath());
-						writer.print(userJson.toString(2));
-						resp.setContentType("application/json"); //$NON-NLS-1$
-					} catch (JSONException e) {/* ignore */
-					}
-				}
-				resp.flushBuffer();
-			} else if (authResult == LoginResult.BLOCKED) {
-				displayError("Your account is not active. Please confirm your email before logging in.", req, resp);
-			} else {
-				displayError("Invalid user or password", req, resp);
-			}
-			return;
-		}
-		if (pathInfo.startsWith("/oauth")) {
-			try {
-				manageOAuthServlet.handleGetAndLogin(req, resp);
-				resp.setStatus(HttpServletResponse.SC_OK);
-			} catch (OAuthException e) {
-				LogHelper.log(e);
-				displayError(e.getMessage(), req, resp);
-			}
-		}
-
-		if (pathInfo.startsWith("/canaddusers")) {
-			JSONObject jsonResp = new JSONObject();
-			try {
-				jsonResp.put("CanAddUsers", FormAuthHelper.canAddUsers());
-				jsonResp.put("ForceEmail", FormAuthHelper.forceEmail());
-				jsonResp.put("RegistrationURI", FormAuthHelper.registrationURI());
-			} catch (JSONException e) {
-			}
-			resp.getWriter().print(jsonResp);
-			resp.setContentType("application/json");
-			return;
-		}
-
-		if (pathInfo.startsWith("/redirectinfo")) {
-			JSONObject jsonResp = new JSONObject();
-			try {
-				jsonResp.put("AuthProvider", FormAuthHelper.authRedirect());
-				jsonResp.put("CanAddUsers", FormAuthHelper.canAddUsers());
-				jsonResp.put("ForceEmail", FormAuthHelper.forceEmail());
-				jsonResp.put("RegistrationURI", FormAuthHelper.registrationURI());
-				jsonResp.put("SignOutRedirect", FormAuthHelper.signOutRedirect());
-			} catch (JSONException e) {
-			}
-			resp.getWriter().print(jsonResp);
-			resp.setContentType("application/json");
-			return;
-		}
-
-		String user = req.getRemoteUser();
-		if (user == null) {
-			user = authenticationService.getAuthenticatedUser(req, resp);
-		}
-
-		if (user != null && ! pathInfo.startsWith("/oauth")) {
-			try {
-				// try to store the login timestamp in the user profile
-				UserInfo userInfo = OrionConfiguration.getMetaStore().readUser(user);
-				userInfo.setProperty(UserConstants.LAST_LOGIN_TIMESTAMP, new Long(System.currentTimeMillis()).toString());
-				
-				String cookieToCache = PreferenceHelper.getString("orion.cookie.cached"); //$NON-NLS-1$
-				if (cookieToCache != null) {
-					Cookie[] cookies = req.getCookies();
-					if (cookies != null) {
-						for (int i = 0; i < cookies.length; i++) {
-							if (cookieToCache.equals(cookies[i].getName()) && cookies[i].getValue() != null) {
-								userInfo.setProperty("/cookie/cached/" + cookieToCache, cookies[i].getValue().toString());
-							}
-						}
-					}
-				}
-				
-				OrionConfiguration.getMetaStore().updateUser(userInfo);
-			} catch (CoreException e) {
-				// just log that the login timestamp was not stored
-				LogHelper.log(e);
-			}
-
-			resp.setStatus(HttpServletResponse.SC_OK);
-			try {
-				JSONObject jsonResp = FormAuthHelper.getUserJson(user, req.getContextPath());
-				resp.setContentType("application/json");
-				resp.getWriter().print(jsonResp);
-			} catch (JSONException e) {
-				displayError("An error occured when creating JSON object for logged in user", req, resp);
-			}
-			return;
-		}
-	}
-
-	private void displayError(String error, HttpServletRequest req, HttpServletResponse resp) throws ServletException, IOException {
-		// redirection from
-		// FormAuthenticationService.setNotAuthenticated
-		String versionString = req.getHeader("Orion-Version"); //$NON-NLS-1$
-		Version version = versionString == null ? null : new Version(versionString);
-
-		// TODO: This is a workaround for calls
-		// that does not include the WebEclipse version header
-		String xRequestedWith = req.getHeader("X-Requested-With"); //$NON-NLS-1$
-
-		if (version == null && !"XMLHttpRequest".equals(xRequestedWith)) { //$NON-NLS-1$
-<<<<<<< HEAD
-			String url = FormAuthHelper.loginWindowURI();
-=======
-			String url = ServerConstants.ORION_LOGIN_WINDOW_URI;
->>>>>>> 0ebda5af
-			if (req.getParameter("redirect") != null) {
-				url += "?redirect=" + req.getParameter("redirect");
-			}
-
-			if (error == null) {
-				error = "Invalid login";
-			}
-			url += url.contains("?") ? "&" : "?";
-			url += "error=" + new String(Base64.encode(error.getBytes()));
-
-			resp.sendRedirect(url);
-
-		} else {
-			resp.setStatus(HttpServletResponse.SC_UNAUTHORIZED);
-			PrintWriter writer = resp.getWriter();
-			JSONObject jsonError = new JSONObject();
-			try {
-				jsonError.put("error", error); //$NON-NLS-1$
-				writer.print(jsonError);
-				resp.setContentType("application/json"); //$NON-NLS-1$
-			} catch (JSONException e) {/* ignore */
-			}
-		}
-		resp.flushBuffer();
-	}
-
-	protected void doGet(HttpServletRequest req, HttpServletResponse resp) throws ServletException, IOException {
-		String pathInfo = req.getPathInfo() == null ? "" : req.getPathInfo(); //$NON-NLS-1$
-		if (pathInfo.startsWith("/oauth")) { //$NON-NLS-1$
-			doPost(req, resp);
-			return;
-		}
-		RequestDispatcher rd = req.getRequestDispatcher("/mixlogin/login"); //$NON-NLS-1$
-		rd.forward(req, resp);
-	}
-
-}
+/*******************************************************************************
+ * Copyright (c) 2010, 2015 IBM Corporation and others.
+ * All rights reserved. This program and the accompanying materials
+ * are made available under the terms of the Eclipse Public License v1.0
+ * which accompanies this distribution, and is available at
+ * http://www.eclipse.org/legal/epl-v10.html
+ * 
+ * Contributors:
+ *     IBM Corporation - initial API and implementation
+ *******************************************************************************/
+package org.eclipse.orion.server.authentication.formoauth;
+
+import java.io.IOException;
+import java.io.PrintWriter;
+
+import javax.servlet.RequestDispatcher;
+import javax.servlet.ServletException;
+import javax.servlet.http.Cookie;
+import javax.servlet.http.HttpServlet;
+import javax.servlet.http.HttpServletRequest;
+import javax.servlet.http.HttpServletResponse;
+
+import org.eclipse.core.runtime.CoreException;
+import org.eclipse.orion.server.authentication.form.FormAuthHelper;
+import org.eclipse.orion.server.authentication.form.FormAuthHelper.LoginResult;
+import org.eclipse.orion.server.authentication.oauth.OAuthException;
+import org.eclipse.orion.server.core.LogHelper;
+import org.eclipse.orion.server.core.OrionConfiguration;
+import org.eclipse.orion.server.core.PreferenceHelper;
+import org.eclipse.orion.server.core.ServerConstants;
+import org.eclipse.orion.server.core.metastore.UserInfo;
+import org.eclipse.orion.server.core.resources.Base64;
+import org.eclipse.orion.server.core.users.UserConstants;
+import org.json.JSONException;
+import org.json.JSONObject;
+import org.osgi.framework.Version;
+
+public class FormAuthLoginServlet extends HttpServlet {
+
+	private FormAuthenticationService authenticationService;
+	private ManageOAuthServlet manageOAuthServlet;
+
+	public FormAuthLoginServlet(FormAuthenticationService authenticationService) {
+		super();
+		this.authenticationService = authenticationService;
+		this.manageOAuthServlet = new ManageOAuthServlet();
+	}
+
+	/**
+	 * 
+	 */
+	private static final long serialVersionUID = 1L;
+
+	@Override
+	protected void doPost(HttpServletRequest req, HttpServletResponse resp) throws ServletException, IOException {
+		String pathInfo = req.getPathInfo() == null ? "" : req.getPathInfo(); //$NON-NLS-1$
+
+		if (pathInfo.startsWith("/form")) { //$NON-NLS-1$
+			if (!FormAuthHelper.authRedirect().isEmpty()) {
+				displayError("You must authenticate with " + FormAuthHelper.authRedirect(), req, resp);
+				return;
+			}
+			LoginResult authResult = FormAuthHelper.performAuthentication(req, resp);
+			if (authResult == LoginResult.OK) {
+				// redirection from
+				// FormAuthenticationService.setNotAuthenticated
+				String versionString = req.getHeader("Orion-Version"); //$NON-NLS-1$
+				Version version = versionString == null ? null : new Version(versionString);
+
+				// TODO: This is a workaround for calls
+				// that does not include the WebEclipse version header
+				String xRequestedWith = req.getHeader("X-Requested-With"); //$NON-NLS-1$
+
+				if (version == null && !"XMLHttpRequest".equals(xRequestedWith)) { //$NON-NLS-1$
+					if (req.getParameter("redirect") != null && !req.getParameter("redirect").equals("")) { //$NON-NLS-1$
+						resp.sendRedirect(req.getParameter("redirect"));
+					}
+				} else {
+					resp.setStatus(HttpServletResponse.SC_OK);
+					PrintWriter writer = resp.getWriter();
+					String uid = (String) req.getSession().getAttribute("user");
+					JSONObject userJson;
+					try {
+						userJson = FormAuthHelper.getUserJson(uid, req.getContextPath());
+						writer.print(userJson.toString(2));
+						resp.setContentType("application/json"); //$NON-NLS-1$
+					} catch (JSONException e) {/* ignore */
+					}
+				}
+				resp.flushBuffer();
+			} else if (authResult == LoginResult.BLOCKED) {
+				displayError("Your account is not active. Please confirm your email before logging in.", req, resp);
+			} else {
+				displayError("Invalid user or password", req, resp);
+			}
+			return;
+		}
+		if (pathInfo.startsWith("/oauth")) {
+			try {
+				manageOAuthServlet.handleGetAndLogin(req, resp);
+				resp.setStatus(HttpServletResponse.SC_OK);
+			} catch (OAuthException e) {
+				LogHelper.log(e);
+				displayError(e.getMessage(), req, resp);
+			}
+		}
+
+		if (pathInfo.startsWith("/canaddusers")) {
+			JSONObject jsonResp = new JSONObject();
+			try {
+				jsonResp.put("CanAddUsers", FormAuthHelper.canAddUsers());
+				jsonResp.put("ForceEmail", FormAuthHelper.forceEmail());
+				jsonResp.put("RegistrationURI", FormAuthHelper.registrationURI());
+			} catch (JSONException e) {
+			}
+			resp.getWriter().print(jsonResp);
+			resp.setContentType("application/json");
+			return;
+		}
+
+		if (pathInfo.startsWith("/redirectinfo")) {
+			JSONObject jsonResp = new JSONObject();
+			try {
+				jsonResp.put("AuthProvider", FormAuthHelper.authRedirect());
+				jsonResp.put("CanAddUsers", FormAuthHelper.canAddUsers());
+				jsonResp.put("ForceEmail", FormAuthHelper.forceEmail());
+				jsonResp.put("RegistrationURI", FormAuthHelper.registrationURI());
+				jsonResp.put("SignOutRedirect", FormAuthHelper.signOutRedirect());
+			} catch (JSONException e) {
+			}
+			resp.getWriter().print(jsonResp);
+			resp.setContentType("application/json");
+			return;
+		}
+
+		String user = req.getRemoteUser();
+		if (user == null) {
+			user = authenticationService.getAuthenticatedUser(req, resp);
+		}
+
+		if (user != null && ! pathInfo.startsWith("/oauth")) {
+			try {
+				// try to store the login timestamp in the user profile
+				UserInfo userInfo = OrionConfiguration.getMetaStore().readUser(user);
+				userInfo.setProperty(UserConstants.LAST_LOGIN_TIMESTAMP, new Long(System.currentTimeMillis()).toString());
+				
+				String cookieToCache = PreferenceHelper.getString("orion.cookie.cached"); //$NON-NLS-1$
+				if (cookieToCache != null) {
+					Cookie[] cookies = req.getCookies();
+					if (cookies != null) {
+						for (int i = 0; i < cookies.length; i++) {
+							if (cookieToCache.equals(cookies[i].getName()) && cookies[i].getValue() != null) {
+								userInfo.setProperty("/cookie/cached/" + cookieToCache, cookies[i].getValue().toString());
+							}
+						}
+					}
+				}
+				
+				OrionConfiguration.getMetaStore().updateUser(userInfo);
+			} catch (CoreException e) {
+				// just log that the login timestamp was not stored
+				LogHelper.log(e);
+			}
+
+			resp.setStatus(HttpServletResponse.SC_OK);
+			try {
+				JSONObject jsonResp = FormAuthHelper.getUserJson(user, req.getContextPath());
+				resp.setContentType("application/json");
+				resp.getWriter().print(jsonResp);
+			} catch (JSONException e) {
+				displayError("An error occured when creating JSON object for logged in user", req, resp);
+			}
+			return;
+		}
+	}
+
+	private void displayError(String error, HttpServletRequest req, HttpServletResponse resp) throws ServletException, IOException {
+		// redirection from
+		// FormAuthenticationService.setNotAuthenticated
+		String versionString = req.getHeader("Orion-Version"); //$NON-NLS-1$
+		Version version = versionString == null ? null : new Version(versionString);
+
+		// TODO: This is a workaround for calls
+		// that does not include the WebEclipse version header
+		String xRequestedWith = req.getHeader("X-Requested-With"); //$NON-NLS-1$
+
+		if (version == null && !"XMLHttpRequest".equals(xRequestedWith)) { //$NON-NLS-1$
+			String url = ServerConstants.ORION_LOGIN_WINDOW_URI;
+			if (req.getParameter("redirect") != null) {
+				url += "?redirect=" + req.getParameter("redirect");
+			}
+
+			if (error == null) {
+				error = "Invalid login";
+			}
+			url += url.contains("?") ? "&" : "?";
+			url += "error=" + new String(Base64.encode(error.getBytes()));
+
+			resp.sendRedirect(url);
+
+		} else {
+			resp.setStatus(HttpServletResponse.SC_UNAUTHORIZED);
+			PrintWriter writer = resp.getWriter();
+			JSONObject jsonError = new JSONObject();
+			try {
+				jsonError.put("error", error); //$NON-NLS-1$
+				writer.print(jsonError);
+				resp.setContentType("application/json"); //$NON-NLS-1$
+			} catch (JSONException e) {/* ignore */
+			}
+		}
+		resp.flushBuffer();
+	}
+
+	protected void doGet(HttpServletRequest req, HttpServletResponse resp) throws ServletException, IOException {
+		String pathInfo = req.getPathInfo() == null ? "" : req.getPathInfo(); //$NON-NLS-1$
+		if (pathInfo.startsWith("/oauth")) { //$NON-NLS-1$
+			doPost(req, resp);
+			return;
+		}
+		RequestDispatcher rd = req.getRequestDispatcher("/mixlogin/login"); //$NON-NLS-1$
+		rd.forward(req, resp);
+	}
+
+}