<<<<<<< HEAD
/*******************************************************************************
 * Copyright (c) 2013 IBM Corporation and others 
 * All rights reserved. This program and the accompanying materials
 * are made available under the terms of the Eclipse Public License v1.0
 * which accompanies this distribution, and is available at
 * http://www.eclipse.org/legal/epl-v10.html
 * 
 * Contributors:
 * IBM Corporation - initial API and implementation
 *******************************************************************************/
package org.eclipse.orion.server.cf.handlers.v1;

import java.io.UnsupportedEncodingException;
import java.net.URI;
import java.net.URLDecoder;
import javax.servlet.http.HttpServletRequest;
import javax.servlet.http.HttpServletResponse;
import org.apache.commons.httpclient.methods.GetMethod;
import org.eclipse.core.runtime.*;
import org.eclipse.orion.internal.server.servlets.ProtocolConstants;
import org.eclipse.orion.internal.server.servlets.ServletResourceHandler;
import org.eclipse.orion.server.cf.CFProtocolConstants;
import org.eclipse.orion.server.cf.commands.*;
import org.eclipse.orion.server.cf.jobs.CFJob;
import org.eclipse.orion.server.cf.manifest.v2.ManifestParseTree;
import org.eclipse.orion.server.cf.objects.*;
import org.eclipse.orion.server.cf.servlets.AbstractRESTHandler;
import org.eclipse.orion.server.cf.utils.HttpUtil;
import org.eclipse.orion.server.core.IOUtilities;
import org.eclipse.orion.server.core.ServerStatus;
import org.eclipse.osgi.util.NLS;
import org.json.JSONObject;
import org.slf4j.Logger;
import org.slf4j.LoggerFactory;

public class AppsHandlerV1 extends AbstractRESTHandler<App> {

	private final Logger logger = LoggerFactory.getLogger("org.eclipse.orion.server.cf"); //$NON-NLS-1$

	public AppsHandlerV1(ServletResourceHandler<IStatus> statusHandler) {
		super(statusHandler);
	}

	@Override
	protected App buildResource(HttpServletRequest request, String path) throws CoreException {
		// TODO Auto-generated method stub
		return null;
	}

	@Override
	protected CFJob handleGet(App app, HttpServletRequest request, HttpServletResponse response, final String path) {

		final String encodedContentLocation = IOUtilities.getQueryParameter(request, ProtocolConstants.KEY_CONTENT_LOCATION);
		String contentLocation = null;
		if (encodedContentLocation != null) {
			try {
				contentLocation = ServletResourceHandler.toOrionLocation(request, URLDecoder.decode(encodedContentLocation, "UTF8"));
			} catch (UnsupportedEncodingException e) {
				// do nothing
			}
		}
		final String finalContentLocation = contentLocation;

		final String encodedName = IOUtilities.getQueryParameter(request, CFProtocolConstants.KEY_NAME);
		final JSONObject targetJSON = extractJSONData(IOUtilities.getQueryParameter(request, CFProtocolConstants.KEY_TARGET));

		return new CFJob(request, false) {
			@Override
			protected IStatus performJob() {
				try {
					ComputeTargetCommand computeTarget = new ComputeTargetCommand(this.userId, targetJSON);
					IStatus result = computeTarget.doIt();
					if (!result.isOK())
						return result;
					Target target = computeTarget.getTarget();

					if (encodedName != null) {
						String name = URLDecoder.decode(encodedName, "UTF8");
						return new GetAppCommand(target, name).doIt();
					} else if (encodedContentLocation != null) {
						if (finalContentLocation == null)
							return new ServerStatus(IStatus.ERROR, HttpServletResponse.SC_NOT_FOUND, "Can not determine the application name", null);

						/* parse the application manifest */
						String manifestAppName = null;
						ParseManifestCommand parseManifestCommand = new ParseManifestCommand(target, this.userId, finalContentLocation);
						IStatus status = parseManifestCommand.doIt();
						if (!status.isOK())
							return status;

						/* get the manifest name */
						ManifestParseTree manifest = parseManifestCommand.getManifest();
						if (manifest != null) {
							ManifestParseTree applications = manifest.get(CFProtocolConstants.V2_KEY_APPLICATIONS);
							if (applications.getChildren().size() > 0) {
								manifestAppName = applications.get(0).get(CFProtocolConstants.V2_KEY_NAME).getValue();
								return new GetAppCommand(target, manifestAppName).doIt();
							}
						}

						return new ServerStatus(IStatus.ERROR, HttpServletResponse.SC_NOT_FOUND, "Can not determine the application name", null);
					}

					return getApps(target);
				} catch (Exception e) {
					String msg = NLS.bind("Failed to handle request for {0}", path); //$NON-NLS-1$
					ServerStatus status = new ServerStatus(IStatus.ERROR, HttpServletResponse.SC_INTERNAL_SERVER_ERROR, msg, e);
					logger.error(msg, e);
					return status;
				}
			}
		};
	}

	@Override
	protected CFJob handlePut(App resource, HttpServletRequest request, HttpServletResponse response, final String pathString) {
		final JSONObject targetJSON2 = extractJSONData(IOUtilities.getQueryParameter(request, CFProtocolConstants.KEY_TARGET));

		IPath path = new Path(pathString);
		final String appGuid = path.segment(0);
		boolean addRoute = "routes".equals(path.segment(1));
		final String routeGuid = addRoute ? path.segment(2) : null;

		if (addRoute)
			return new CFJob(request, false) {
				@Override
				protected IStatus performJob() {
					try {
						ComputeTargetCommand computeTarget = new ComputeTargetCommand(this.userId, targetJSON2);
						IStatus status = computeTarget.doIt();
						if (!status.isOK())
							return status;
						Target target = computeTarget.getTarget();

						GetAppByGuidCommand getAppByGuid = new GetAppByGuidCommand(target.getCloud(), appGuid);
						IStatus getAppByGuidStatus = getAppByGuid.doIt();
						if (!getAppByGuidStatus.isOK())
							return getAppByGuidStatus;
						App app = getAppByGuid.getApp();

						GetRouteByGuidCommand getRouteByGuid = new GetRouteByGuidCommand(target.getCloud(), routeGuid);
						IStatus getRouteByGuidStatus = getRouteByGuid.doIt();
						if (!getRouteByGuidStatus.isOK())
							return getRouteByGuidStatus;
						Route route = getRouteByGuid.getRoute();

						MapRouteCommand unmapRoute = new MapRouteCommand(target, app, route.getGuid());
						return unmapRoute.doIt();
					} catch (Exception e) {
						String msg = NLS.bind("Failed to handle request for {0}", pathString); //$NON-NLS-1$
						ServerStatus status = new ServerStatus(IStatus.ERROR, HttpServletResponse.SC_INTERNAL_SERVER_ERROR, msg, e);
						logger.error(msg, e);
						return status;
					}
				}
			};

		final JSONObject jsonData = extractJSONData(request);
		final JSONObject targetJSON = jsonData.optJSONObject(CFProtocolConstants.KEY_TARGET);

		final String state = jsonData.optString(CFProtocolConstants.KEY_STATE, null);
		final String appName = jsonData.optString(CFProtocolConstants.KEY_NAME, null);
		final String contentLocation = ServletResourceHandler.toOrionLocation(request, jsonData.optString(CFProtocolConstants.KEY_CONTENT_LOCATION, null));

		/* default application startup is one minute */
		int userTimeout = jsonData.optInt(CFProtocolConstants.KEY_TIMEOUT, 60);
		final int timeout = (userTimeout > 0) ? userTimeout : 0;

		/* TODO: The force shouldn't be always with us */
		final boolean force = jsonData.optBoolean(CFProtocolConstants.KEY_FORCE, true);

		return new CFJob(request, false) {
			@Override
			protected IStatus performJob() {
				try {
					ComputeTargetCommand computeTarget = new ComputeTargetCommand(this.userId, targetJSON);
					IStatus status = computeTarget.doIt();
					if (!status.isOK())
						return status;
					Target target = computeTarget.getTarget();

					/* parse the application manifest */
					String manifestAppName = null;
					ParseManifestCommand parseManifestCommand = null;
					if (contentLocation != null) {
						parseManifestCommand = new ParseManifestCommand(target, this.userId, contentLocation);
						status = parseManifestCommand.doIt();
						if (!status.isOK())
							return status;

						/* get the manifest name */
						ManifestParseTree manifest = parseManifestCommand.getManifest();
						if (manifest != null) {
							ManifestParseTree applications = manifest.get(CFProtocolConstants.V2_KEY_APPLICATIONS);
							if (applications.getChildren().size() > 0)
								manifestAppName = applications.get(0).get(CFProtocolConstants.V2_KEY_NAME).getValue();
						}
					}

					GetAppCommand getAppCommand = new GetAppCommand(target, appName != null ? appName : manifestAppName);
					status = getAppCommand.doIt();
					App app = getAppCommand.getApp();

					if (CFProtocolConstants.KEY_STARTED.equals(state)) {
						if (!status.isOK())
							return status;
						return new StartAppCommand(target, app, timeout).doIt();
					} else if (CFProtocolConstants.KEY_STOPPED.equals(state)) {
						if (!status.isOK())
							return status;
						return new StopAppCommand(target, app).doIt();
					} else {
						if (parseManifestCommand == null) {
							String msg = NLS.bind("Failed to handle request for {0}", pathString); //$NON-NLS-1$
							status = new ServerStatus(IStatus.ERROR, HttpServletResponse.SC_INTERNAL_SERVER_ERROR, msg, null);
							logger.error(msg);
							return status;
						}
					}

					// push new application
					if (app == null)
						app = new App();

					app.setName(appName != null ? appName : manifestAppName);
					app.setManifest(parseManifestCommand.getManifest());
					app.setAppStore(parseManifestCommand.getAppStore());

					status = new PushAppCommand(target, app, force).doIt();
					if (!status.isOK())
						return status;

					// get the app again
					getAppCommand = new GetAppCommand(target, app.getName());
					getAppCommand.doIt();
					app = getAppCommand.getApp();
					app.setManifest(parseManifestCommand.getManifest());

					new StartAppCommand(target, app).doIt();

					return status;
				} catch (Exception e) {
					String msg = NLS.bind("Failed to handle request for {0}", pathString); //$NON-NLS-1$
					ServerStatus status = new ServerStatus(IStatus.ERROR, HttpServletResponse.SC_INTERNAL_SERVER_ERROR, msg, e);
					logger.error(msg, e);
					return status;
				}
			}
		};
	}

	@Override
	protected CFJob handleDelete(App resource, HttpServletRequest request, HttpServletResponse response, final String pathString) {
		final JSONObject targetJSON = extractJSONData(IOUtilities.getQueryParameter(request, CFProtocolConstants.KEY_TARGET));

		IPath path = new Path(pathString);
		final String appGuid = path.segment(0);
		boolean deleteRoute = "routes".equals(path.segment(1));
		final String routeGuid = deleteRoute ? path.segment(2) : null;

		return new CFJob(request, false) {
			@Override
			protected IStatus performJob() {
				try {
					ComputeTargetCommand computeTarget = new ComputeTargetCommand(this.userId, targetJSON);
					IStatus status = computeTarget.doIt();
					if (!status.isOK())
						return status;
					Target target = computeTarget.getTarget();

					GetAppByGuidCommand getAppByGuid = new GetAppByGuidCommand(target.getCloud(), appGuid);
					IStatus getAppByGuidStatus = getAppByGuid.doIt();
					if (!getAppByGuidStatus.isOK())
						return getAppByGuidStatus;
					App app = getAppByGuid.getApp();

					GetRouteByGuidCommand getRouteByGuid = new GetRouteByGuidCommand(target.getCloud(), routeGuid);
					IStatus getRouteByGuidStatus = getRouteByGuid.doIt();
					if (!getRouteByGuidStatus.isOK())
						return getRouteByGuidStatus;
					Route route = getRouteByGuid.getRoute();

					UnmapRouteCommand unmapRoute = new UnmapRouteCommand(target, app, route);
					return unmapRoute.doIt();
				} catch (Exception e) {
					String msg = NLS.bind("Failed to handle request for {0}", pathString); //$NON-NLS-1$
					ServerStatus status = new ServerStatus(IStatus.ERROR, HttpServletResponse.SC_INTERNAL_SERVER_ERROR, msg, e);
					logger.error(msg, e);
					return status;
				}
			}
		};
	}

	private IStatus getApps(Target target) throws Exception {
		String appsUrl = target.getSpace().getCFJSON().getJSONObject("entity").getString("apps_url");
		appsUrl = appsUrl.replaceAll("apps", "summary");
		URI appsURI = URIUtil.toURI(target.getUrl()).resolve(appsUrl);

		GetMethod getMethod = new GetMethod(appsURI.toString());
		HttpUtil.configureHttpMethod(getMethod, target);
		return HttpUtil.executeMethod(getMethod);
	}
}
=======
/*******************************************************************************
 * Copyright (c) 2013 IBM Corporation and others 
 * All rights reserved. This program and the accompanying materials
 * are made available under the terms of the Eclipse Public License v1.0
 * which accompanies this distribution, and is available at
 * http://www.eclipse.org/legal/epl-v10.html
 * 
 * Contributors:
 * IBM Corporation - initial API and implementation
 *******************************************************************************/
package org.eclipse.orion.server.cf.handlers.v1;

import java.io.UnsupportedEncodingException;
import java.net.URI;
import java.net.URLDecoder;
import javax.servlet.http.HttpServletRequest;
import javax.servlet.http.HttpServletResponse;
import org.apache.commons.httpclient.methods.GetMethod;
import org.eclipse.core.filesystem.IFileStore;
import org.eclipse.core.runtime.*;
import org.eclipse.orion.internal.server.servlets.ProtocolConstants;
import org.eclipse.orion.internal.server.servlets.ServletResourceHandler;
import org.eclipse.orion.server.cf.CFProtocolConstants;
import org.eclipse.orion.server.cf.commands.*;
import org.eclipse.orion.server.cf.jobs.CFJob;
import org.eclipse.orion.server.cf.manifest.v2.ManifestParseTree;
import org.eclipse.orion.server.cf.manifest.v2.utils.ManifestConstants;
import org.eclipse.orion.server.cf.objects.*;
import org.eclipse.orion.server.cf.servlets.AbstractRESTHandler;
import org.eclipse.orion.server.cf.utils.HttpUtil;
import org.eclipse.orion.server.core.IOUtilities;
import org.eclipse.orion.server.core.ServerStatus;
import org.eclipse.osgi.util.NLS;
import org.json.JSONArray;
import org.json.JSONObject;
import org.slf4j.Logger;
import org.slf4j.LoggerFactory;

public class AppsHandlerV1 extends AbstractRESTHandler<App> {

	private final Logger logger = LoggerFactory.getLogger("org.eclipse.orion.server.cf"); //$NON-NLS-1$

	public AppsHandlerV1(ServletResourceHandler<IStatus> statusHandler) {
		super(statusHandler);
	}

	@Override
	protected App buildResource(HttpServletRequest request, String path) throws CoreException {
		return null;
	}

	@Override
	protected CFJob handleGet(App app, HttpServletRequest request, HttpServletResponse response, final String path) {

		final String encodedContentLocation = IOUtilities.getQueryParameter(request, ProtocolConstants.KEY_CONTENT_LOCATION);
		String contentLocation = null;
		if (encodedContentLocation != null) {
			try {
				contentLocation = ServletResourceHandler.toOrionLocation(request, URLDecoder.decode(encodedContentLocation, "UTF8"));
			} catch (UnsupportedEncodingException e) {
				// do nothing
			}
		}
		final String finalContentLocation = contentLocation;

		final String encodedName = IOUtilities.getQueryParameter(request, CFProtocolConstants.KEY_NAME);
		final JSONObject targetJSON = extractJSONData(IOUtilities.getQueryParameter(request, CFProtocolConstants.KEY_TARGET));

		return new CFJob(request, false) {
			@Override
			protected IStatus performJob() {
				try {
					ComputeTargetCommand computeTarget = new ComputeTargetCommand(this.userId, targetJSON);
					IStatus result = computeTarget.doIt();
					if (!result.isOK())
						return result;
					Target target = computeTarget.getTarget();

					if (encodedName != null) {
						String name = URLDecoder.decode(encodedName, "UTF8");
						return new GetAppCommand(target, name).doIt();
					} else if (encodedContentLocation != null) {
						if (finalContentLocation == null)
							return new ServerStatus(IStatus.ERROR, HttpServletResponse.SC_NOT_FOUND, "Can not determine the application name", null);

						/* parse the application manifest */
						String manifestAppName = null;
						ParseManifestCommand parseManifestCommand = new ParseManifestCommand(target, this.userId, finalContentLocation);
						IStatus status = parseManifestCommand.doIt();
						if (!status.isOK())
							return status;

						/* get the manifest name */
						ManifestParseTree manifest = parseManifestCommand.getManifest();
						if (manifest != null) {
							ManifestParseTree applications = manifest.get(CFProtocolConstants.V2_KEY_APPLICATIONS);
							if (applications.getChildren().size() > 0) {
								manifestAppName = applications.get(0).get(CFProtocolConstants.V2_KEY_NAME).getValue();
								return new GetAppCommand(target, manifestAppName).doIt();
							}
						}

						return new ServerStatus(IStatus.ERROR, HttpServletResponse.SC_NOT_FOUND, "Can not determine the application name", null);
					}

					return getApps(target);
				} catch (Exception e) {
					String msg = NLS.bind("Failed to handle request for {0}", path); //$NON-NLS-1$
					ServerStatus status = new ServerStatus(IStatus.ERROR, HttpServletResponse.SC_INTERNAL_SERVER_ERROR, msg, e);
					logger.error(msg, e);
					return status;
				}
			}
		};
	}

	@Override
	protected CFJob handlePut(App resource, HttpServletRequest request, HttpServletResponse response, final String pathString) {
		final JSONObject targetJSON2 = extractJSONData(IOUtilities.getQueryParameter(request, CFProtocolConstants.KEY_TARGET));

		IPath path = pathString != null ? new Path(pathString) : new Path("");
		final String appGuid = path.segment(0);
		boolean addRoute = "routes".equals(path.segment(1));
		final String routeGuid = addRoute ? path.segment(2) : null;

		if (addRoute)
			return new CFJob(request, false) {
				@Override
				protected IStatus performJob() {
					try {
						ComputeTargetCommand computeTarget = new ComputeTargetCommand(this.userId, targetJSON2);
						IStatus status = computeTarget.doIt();
						if (!status.isOK())
							return status;
						Target target = computeTarget.getTarget();

						GetAppByGuidCommand getAppByGuid = new GetAppByGuidCommand(target.getCloud(), appGuid);
						IStatus getAppByGuidStatus = getAppByGuid.doIt();
						if (!getAppByGuidStatus.isOK())
							return getAppByGuidStatus;
						App app = getAppByGuid.getApp();

						GetRouteByGuidCommand getRouteByGuid = new GetRouteByGuidCommand(target.getCloud(), routeGuid);
						IStatus getRouteByGuidStatus = getRouteByGuid.doIt();
						if (!getRouteByGuidStatus.isOK())
							return getRouteByGuidStatus;
						Route route = getRouteByGuid.getRoute();

						MapRouteCommand unmapRoute = new MapRouteCommand(target, app, route.getGuid());
						return unmapRoute.doIt();
					} catch (Exception e) {
						String msg = NLS.bind("Failed to handle request for {0}", pathString); //$NON-NLS-1$
						ServerStatus status = new ServerStatus(IStatus.ERROR, HttpServletResponse.SC_INTERNAL_SERVER_ERROR, msg, e);
						logger.error(msg, e);
						return status;
					}
				}
			};

		final JSONObject jsonData = extractJSONData(request);
		final JSONObject targetJSON = jsonData.optJSONObject(CFProtocolConstants.KEY_TARGET);

		final String state = jsonData.optString(CFProtocolConstants.KEY_STATE, null);
		final String appName = jsonData.optString(CFProtocolConstants.KEY_NAME, null);
		final String contentLocation = ServletResourceHandler.toOrionLocation(request, jsonData.optString(CFProtocolConstants.KEY_CONTENT_LOCATION, null));

		/* non-manifest deployments using a .json representation */
		final JSONObject manifestJSON = jsonData.optJSONObject(CFProtocolConstants.KEY_MANIFEST);
		final boolean persistManifest = jsonData.optBoolean(CFProtocolConstants.KEY_PERSIST, false);

		/* default application startup is one minute */
		int userTimeout = jsonData.optInt(CFProtocolConstants.KEY_TIMEOUT, 60);
		final int timeout = (userTimeout > 0) ? userTimeout : 0;

		/* TODO: The force shouldn't be always with us */
		final boolean force = jsonData.optBoolean(CFProtocolConstants.KEY_FORCE, true);

		return new CFJob(request, false) {

			@Override
			protected IStatus performJob() {
				try {

					ComputeTargetCommand computeTarget = new ComputeTargetCommand(userId, targetJSON);
					IStatus status = computeTarget.doIt();
					if (!status.isOK())
						return status;

					Target target = computeTarget.getTarget();

					/* parse the application manifest */
					String manifestAppName = null;
					ManifestParseTree manifest = null;
					IFileStore appStore = null;

					if (contentLocation != null) {

						/* check for non-manifest deployment */
						if (manifestJSON != null) {

							ParseManifestJSONCommand parseManifestJSONCommand = new ParseManifestJSONCommand(manifestJSON, userId, contentLocation);
							status = parseManifestJSONCommand.doIt();
							if (!status.isOK())
								return status;

							/* get the manifest name */
							manifest = parseManifestJSONCommand.getManifest();
							appStore = parseManifestJSONCommand.getAppStore();

							if (manifest != null) {
								ManifestParseTree applications = manifest.get(CFProtocolConstants.V2_KEY_APPLICATIONS);
								if (applications.getChildren().size() > 0)
									manifestAppName = applications.get(0).get(CFProtocolConstants.V2_KEY_NAME).getValue();
							}

						} else {

							ParseManifestCommand parseManifestCommand = new ParseManifestCommand(target, userId, contentLocation);
							status = parseManifestCommand.doIt();
							if (!status.isOK())
								return status;

							/* get the manifest name */
							manifest = parseManifestCommand.getManifest();
							appStore = parseManifestCommand.getAppStore();

							if (manifest != null) {
								ManifestParseTree applications = manifest.get(CFProtocolConstants.V2_KEY_APPLICATIONS);
								if (applications.getChildren().size() > 0)
									manifestAppName = applications.get(0).get(CFProtocolConstants.V2_KEY_NAME).getValue();
							}

						}
					}

					GetAppCommand getAppCommand = new GetAppCommand(target, appName != null ? appName : manifestAppName);
					status = getAppCommand.doIt();
					App app = getAppCommand.getApp();

					if (CFProtocolConstants.KEY_STARTED.equals(state)) {
						if (!status.isOK())
							return status;
						return new StartAppCommand(target, app, timeout).doIt();
					} else if (CFProtocolConstants.KEY_STOPPED.equals(state)) {
						if (!status.isOK())
							return status;
						return new StopAppCommand(target, app).doIt();
					} else {
						if (manifest == null) {
							String msg = NLS.bind("Failed to handle request for {0}", pathString); //$NON-NLS-1$
							status = new ServerStatus(IStatus.ERROR, HttpServletResponse.SC_INTERNAL_SERVER_ERROR, msg, null);
							logger.error(msg);
							return status;
						}
					}

					/* indicates whether to restart the application
					 * or just start it as it's a new deployment */
					boolean restart = true;

					if (app == null) {
						/* push new application */
						app = new App();
						restart = false;
					}

					app.setName(appName != null ? appName : manifestAppName);
					app.setManifest(manifest);

					status = new PushAppCommand(target, app, appStore, force).doIt();
					if (!status.isOK())
						return status;

					// get the app again
					getAppCommand = new GetAppCommand(target, app.getName());
					getAppCommand.doIt();
					app = getAppCommand.getApp();
					app.setManifest(manifest);

					if (restart)
						new RestartAppCommand(target, app).doIt();
					else
						new StartAppCommand(target, app).doIt();

					if (persistManifest && manifestJSON != null) {
						/* non-manifest deployment - persist at contentLocation/manifest.yml */
						IFileStore persistLocation = appStore.getChild(ManifestConstants.MANIFEST_FILE_NAME);
						manifest.persist(persistLocation);
					}

					return status;
				} catch (Exception e) {
					String msg = NLS.bind("Failed to handle request for {0}", pathString); //$NON-NLS-1$
					ServerStatus status = new ServerStatus(IStatus.ERROR, HttpServletResponse.SC_INTERNAL_SERVER_ERROR, msg, e);
					logger.error(msg, e);
					return status;
				}
			}
		};
	}

	@Override
	protected CFJob handleDelete(App resource, HttpServletRequest request, HttpServletResponse response, final String pathString) {
		final JSONObject targetJSON = extractJSONData(IOUtilities.getQueryParameter(request, CFProtocolConstants.KEY_TARGET));

		IPath path = new Path(pathString);
		final String appGuid = path.segment(0);
		boolean deleteRoute = "routes".equals(path.segment(1));
		final String routeGuid = deleteRoute ? path.segment(2) : null;

		return new CFJob(request, false) {
			@Override
			protected IStatus performJob() {
				try {
					ComputeTargetCommand computeTarget = new ComputeTargetCommand(this.userId, targetJSON);
					IStatus status = computeTarget.doIt();
					if (!status.isOK())
						return status;
					Target target = computeTarget.getTarget();

					GetAppByGuidCommand getAppByGuid = new GetAppByGuidCommand(target.getCloud(), appGuid);
					IStatus getAppByGuidStatus = getAppByGuid.doIt();
					if (!getAppByGuidStatus.isOK())
						return getAppByGuidStatus;
					App app = getAppByGuid.getApp();

					GetRouteByGuidCommand getRouteByGuid = new GetRouteByGuidCommand(target.getCloud(), routeGuid);
					IStatus getRouteByGuidStatus = getRouteByGuid.doIt();
					if (!getRouteByGuidStatus.isOK())
						return getRouteByGuidStatus;
					Route route = getRouteByGuid.getRoute();

					UnmapRouteCommand unmapRoute = new UnmapRouteCommand(target, app, route);
					return unmapRoute.doIt();
				} catch (Exception e) {
					String msg = NLS.bind("Failed to handle request for {0}", pathString); //$NON-NLS-1$
					ServerStatus status = new ServerStatus(IStatus.ERROR, HttpServletResponse.SC_INTERNAL_SERVER_ERROR, msg, e);
					logger.error(msg, e);
					return status;
				}
			}
		};
	}

	private IStatus getApps(Target target) throws Exception {
		String appsUrl = target.getSpace().getCFJSON().getJSONObject("entity").getString("apps_url");
		//		appsUrl = appsUrl.replaceAll("apps", "summary");
		URI appsURI = URIUtil.toURI(target.getUrl()).resolve(appsUrl);

		GetMethod getAppsMethod = new GetMethod(appsURI.toString());
		HttpUtil.configureHttpMethod(getAppsMethod, target);
		getAppsMethod.setQueryString("inline-relations-depth=2"); //$NON-NLS-1$

		ServerStatus getAppsStatus = HttpUtil.executeMethod(getAppsMethod);
		if (!getAppsStatus.isOK())
			return getAppsStatus;

		/* extract available apps */
		JSONObject appsJSON = getAppsStatus.getJsonData();

		if (appsJSON.getInt(CFProtocolConstants.V2_KEY_TOTAL_RESULTS) < 1) {
			return new ServerStatus(IStatus.OK, HttpServletResponse.SC_OK, null, null);
		}

		JSONObject result = new JSONObject();
		JSONArray resources = appsJSON.getJSONArray(CFProtocolConstants.V2_KEY_RESOURCES);
		for (int k = 0; k < resources.length(); ++k) {
			JSONObject appJSON = resources.getJSONObject(k);
			App2 app = new App2();
			app.setCFJSON(appJSON);
			result.append("Apps", app.toJSON());
		}

		return new ServerStatus(Status.OK_STATUS, HttpServletResponse.SC_OK, result);
	}
}
>>>>>>> 22268303
<|MERGE_RESOLUTION|>--- conflicted
+++ resolved
@@ -1,309 +1,3 @@
-<<<<<<< HEAD
-/*******************************************************************************
- * Copyright (c) 2013 IBM Corporation and others 
- * All rights reserved. This program and the accompanying materials
- * are made available under the terms of the Eclipse Public License v1.0
- * which accompanies this distribution, and is available at
- * http://www.eclipse.org/legal/epl-v10.html
- * 
- * Contributors:
- * IBM Corporation - initial API and implementation
- *******************************************************************************/
-package org.eclipse.orion.server.cf.handlers.v1;
-
-import java.io.UnsupportedEncodingException;
-import java.net.URI;
-import java.net.URLDecoder;
-import javax.servlet.http.HttpServletRequest;
-import javax.servlet.http.HttpServletResponse;
-import org.apache.commons.httpclient.methods.GetMethod;
-import org.eclipse.core.runtime.*;
-import org.eclipse.orion.internal.server.servlets.ProtocolConstants;
-import org.eclipse.orion.internal.server.servlets.ServletResourceHandler;
-import org.eclipse.orion.server.cf.CFProtocolConstants;
-import org.eclipse.orion.server.cf.commands.*;
-import org.eclipse.orion.server.cf.jobs.CFJob;
-import org.eclipse.orion.server.cf.manifest.v2.ManifestParseTree;
-import org.eclipse.orion.server.cf.objects.*;
-import org.eclipse.orion.server.cf.servlets.AbstractRESTHandler;
-import org.eclipse.orion.server.cf.utils.HttpUtil;
-import org.eclipse.orion.server.core.IOUtilities;
-import org.eclipse.orion.server.core.ServerStatus;
-import org.eclipse.osgi.util.NLS;
-import org.json.JSONObject;
-import org.slf4j.Logger;
-import org.slf4j.LoggerFactory;
-
-public class AppsHandlerV1 extends AbstractRESTHandler<App> {
-
-	private final Logger logger = LoggerFactory.getLogger("org.eclipse.orion.server.cf"); //$NON-NLS-1$
-
-	public AppsHandlerV1(ServletResourceHandler<IStatus> statusHandler) {
-		super(statusHandler);
-	}
-
-	@Override
-	protected App buildResource(HttpServletRequest request, String path) throws CoreException {
-		// TODO Auto-generated method stub
-		return null;
-	}
-
-	@Override
-	protected CFJob handleGet(App app, HttpServletRequest request, HttpServletResponse response, final String path) {
-
-		final String encodedContentLocation = IOUtilities.getQueryParameter(request, ProtocolConstants.KEY_CONTENT_LOCATION);
-		String contentLocation = null;
-		if (encodedContentLocation != null) {
-			try {
-				contentLocation = ServletResourceHandler.toOrionLocation(request, URLDecoder.decode(encodedContentLocation, "UTF8"));
-			} catch (UnsupportedEncodingException e) {
-				// do nothing
-			}
-		}
-		final String finalContentLocation = contentLocation;
-
-		final String encodedName = IOUtilities.getQueryParameter(request, CFProtocolConstants.KEY_NAME);
-		final JSONObject targetJSON = extractJSONData(IOUtilities.getQueryParameter(request, CFProtocolConstants.KEY_TARGET));
-
-		return new CFJob(request, false) {
-			@Override
-			protected IStatus performJob() {
-				try {
-					ComputeTargetCommand computeTarget = new ComputeTargetCommand(this.userId, targetJSON);
-					IStatus result = computeTarget.doIt();
-					if (!result.isOK())
-						return result;
-					Target target = computeTarget.getTarget();
-
-					if (encodedName != null) {
-						String name = URLDecoder.decode(encodedName, "UTF8");
-						return new GetAppCommand(target, name).doIt();
-					} else if (encodedContentLocation != null) {
-						if (finalContentLocation == null)
-							return new ServerStatus(IStatus.ERROR, HttpServletResponse.SC_NOT_FOUND, "Can not determine the application name", null);
-
-						/* parse the application manifest */
-						String manifestAppName = null;
-						ParseManifestCommand parseManifestCommand = new ParseManifestCommand(target, this.userId, finalContentLocation);
-						IStatus status = parseManifestCommand.doIt();
-						if (!status.isOK())
-							return status;
-
-						/* get the manifest name */
-						ManifestParseTree manifest = parseManifestCommand.getManifest();
-						if (manifest != null) {
-							ManifestParseTree applications = manifest.get(CFProtocolConstants.V2_KEY_APPLICATIONS);
-							if (applications.getChildren().size() > 0) {
-								manifestAppName = applications.get(0).get(CFProtocolConstants.V2_KEY_NAME).getValue();
-								return new GetAppCommand(target, manifestAppName).doIt();
-							}
-						}
-
-						return new ServerStatus(IStatus.ERROR, HttpServletResponse.SC_NOT_FOUND, "Can not determine the application name", null);
-					}
-
-					return getApps(target);
-				} catch (Exception e) {
-					String msg = NLS.bind("Failed to handle request for {0}", path); //$NON-NLS-1$
-					ServerStatus status = new ServerStatus(IStatus.ERROR, HttpServletResponse.SC_INTERNAL_SERVER_ERROR, msg, e);
-					logger.error(msg, e);
-					return status;
-				}
-			}
-		};
-	}
-
-	@Override
-	protected CFJob handlePut(App resource, HttpServletRequest request, HttpServletResponse response, final String pathString) {
-		final JSONObject targetJSON2 = extractJSONData(IOUtilities.getQueryParameter(request, CFProtocolConstants.KEY_TARGET));
-
-		IPath path = new Path(pathString);
-		final String appGuid = path.segment(0);
-		boolean addRoute = "routes".equals(path.segment(1));
-		final String routeGuid = addRoute ? path.segment(2) : null;
-
-		if (addRoute)
-			return new CFJob(request, false) {
-				@Override
-				protected IStatus performJob() {
-					try {
-						ComputeTargetCommand computeTarget = new ComputeTargetCommand(this.userId, targetJSON2);
-						IStatus status = computeTarget.doIt();
-						if (!status.isOK())
-							return status;
-						Target target = computeTarget.getTarget();
-
-						GetAppByGuidCommand getAppByGuid = new GetAppByGuidCommand(target.getCloud(), appGuid);
-						IStatus getAppByGuidStatus = getAppByGuid.doIt();
-						if (!getAppByGuidStatus.isOK())
-							return getAppByGuidStatus;
-						App app = getAppByGuid.getApp();
-
-						GetRouteByGuidCommand getRouteByGuid = new GetRouteByGuidCommand(target.getCloud(), routeGuid);
-						IStatus getRouteByGuidStatus = getRouteByGuid.doIt();
-						if (!getRouteByGuidStatus.isOK())
-							return getRouteByGuidStatus;
-						Route route = getRouteByGuid.getRoute();
-
-						MapRouteCommand unmapRoute = new MapRouteCommand(target, app, route.getGuid());
-						return unmapRoute.doIt();
-					} catch (Exception e) {
-						String msg = NLS.bind("Failed to handle request for {0}", pathString); //$NON-NLS-1$
-						ServerStatus status = new ServerStatus(IStatus.ERROR, HttpServletResponse.SC_INTERNAL_SERVER_ERROR, msg, e);
-						logger.error(msg, e);
-						return status;
-					}
-				}
-			};
-
-		final JSONObject jsonData = extractJSONData(request);
-		final JSONObject targetJSON = jsonData.optJSONObject(CFProtocolConstants.KEY_TARGET);
-
-		final String state = jsonData.optString(CFProtocolConstants.KEY_STATE, null);
-		final String appName = jsonData.optString(CFProtocolConstants.KEY_NAME, null);
-		final String contentLocation = ServletResourceHandler.toOrionLocation(request, jsonData.optString(CFProtocolConstants.KEY_CONTENT_LOCATION, null));
-
-		/* default application startup is one minute */
-		int userTimeout = jsonData.optInt(CFProtocolConstants.KEY_TIMEOUT, 60);
-		final int timeout = (userTimeout > 0) ? userTimeout : 0;
-
-		/* TODO: The force shouldn't be always with us */
-		final boolean force = jsonData.optBoolean(CFProtocolConstants.KEY_FORCE, true);
-
-		return new CFJob(request, false) {
-			@Override
-			protected IStatus performJob() {
-				try {
-					ComputeTargetCommand computeTarget = new ComputeTargetCommand(this.userId, targetJSON);
-					IStatus status = computeTarget.doIt();
-					if (!status.isOK())
-						return status;
-					Target target = computeTarget.getTarget();
-
-					/* parse the application manifest */
-					String manifestAppName = null;
-					ParseManifestCommand parseManifestCommand = null;
-					if (contentLocation != null) {
-						parseManifestCommand = new ParseManifestCommand(target, this.userId, contentLocation);
-						status = parseManifestCommand.doIt();
-						if (!status.isOK())
-							return status;
-
-						/* get the manifest name */
-						ManifestParseTree manifest = parseManifestCommand.getManifest();
-						if (manifest != null) {
-							ManifestParseTree applications = manifest.get(CFProtocolConstants.V2_KEY_APPLICATIONS);
-							if (applications.getChildren().size() > 0)
-								manifestAppName = applications.get(0).get(CFProtocolConstants.V2_KEY_NAME).getValue();
-						}
-					}
-
-					GetAppCommand getAppCommand = new GetAppCommand(target, appName != null ? appName : manifestAppName);
-					status = getAppCommand.doIt();
-					App app = getAppCommand.getApp();
-
-					if (CFProtocolConstants.KEY_STARTED.equals(state)) {
-						if (!status.isOK())
-							return status;
-						return new StartAppCommand(target, app, timeout).doIt();
-					} else if (CFProtocolConstants.KEY_STOPPED.equals(state)) {
-						if (!status.isOK())
-							return status;
-						return new StopAppCommand(target, app).doIt();
-					} else {
-						if (parseManifestCommand == null) {
-							String msg = NLS.bind("Failed to handle request for {0}", pathString); //$NON-NLS-1$
-							status = new ServerStatus(IStatus.ERROR, HttpServletResponse.SC_INTERNAL_SERVER_ERROR, msg, null);
-							logger.error(msg);
-							return status;
-						}
-					}
-
-					// push new application
-					if (app == null)
-						app = new App();
-
-					app.setName(appName != null ? appName : manifestAppName);
-					app.setManifest(parseManifestCommand.getManifest());
-					app.setAppStore(parseManifestCommand.getAppStore());
-
-					status = new PushAppCommand(target, app, force).doIt();
-					if (!status.isOK())
-						return status;
-
-					// get the app again
-					getAppCommand = new GetAppCommand(target, app.getName());
-					getAppCommand.doIt();
-					app = getAppCommand.getApp();
-					app.setManifest(parseManifestCommand.getManifest());
-
-					new StartAppCommand(target, app).doIt();
-
-					return status;
-				} catch (Exception e) {
-					String msg = NLS.bind("Failed to handle request for {0}", pathString); //$NON-NLS-1$
-					ServerStatus status = new ServerStatus(IStatus.ERROR, HttpServletResponse.SC_INTERNAL_SERVER_ERROR, msg, e);
-					logger.error(msg, e);
-					return status;
-				}
-			}
-		};
-	}
-
-	@Override
-	protected CFJob handleDelete(App resource, HttpServletRequest request, HttpServletResponse response, final String pathString) {
-		final JSONObject targetJSON = extractJSONData(IOUtilities.getQueryParameter(request, CFProtocolConstants.KEY_TARGET));
-
-		IPath path = new Path(pathString);
-		final String appGuid = path.segment(0);
-		boolean deleteRoute = "routes".equals(path.segment(1));
-		final String routeGuid = deleteRoute ? path.segment(2) : null;
-
-		return new CFJob(request, false) {
-			@Override
-			protected IStatus performJob() {
-				try {
-					ComputeTargetCommand computeTarget = new ComputeTargetCommand(this.userId, targetJSON);
-					IStatus status = computeTarget.doIt();
-					if (!status.isOK())
-						return status;
-					Target target = computeTarget.getTarget();
-
-					GetAppByGuidCommand getAppByGuid = new GetAppByGuidCommand(target.getCloud(), appGuid);
-					IStatus getAppByGuidStatus = getAppByGuid.doIt();
-					if (!getAppByGuidStatus.isOK())
-						return getAppByGuidStatus;
-					App app = getAppByGuid.getApp();
-
-					GetRouteByGuidCommand getRouteByGuid = new GetRouteByGuidCommand(target.getCloud(), routeGuid);
-					IStatus getRouteByGuidStatus = getRouteByGuid.doIt();
-					if (!getRouteByGuidStatus.isOK())
-						return getRouteByGuidStatus;
-					Route route = getRouteByGuid.getRoute();
-
-					UnmapRouteCommand unmapRoute = new UnmapRouteCommand(target, app, route);
-					return unmapRoute.doIt();
-				} catch (Exception e) {
-					String msg = NLS.bind("Failed to handle request for {0}", pathString); //$NON-NLS-1$
-					ServerStatus status = new ServerStatus(IStatus.ERROR, HttpServletResponse.SC_INTERNAL_SERVER_ERROR, msg, e);
-					logger.error(msg, e);
-					return status;
-				}
-			}
-		};
-	}
-
-	private IStatus getApps(Target target) throws Exception {
-		String appsUrl = target.getSpace().getCFJSON().getJSONObject("entity").getString("apps_url");
-		appsUrl = appsUrl.replaceAll("apps", "summary");
-		URI appsURI = URIUtil.toURI(target.getUrl()).resolve(appsUrl);
-
-		GetMethod getMethod = new GetMethod(appsURI.toString());
-		HttpUtil.configureHttpMethod(getMethod, target);
-		return HttpUtil.executeMethod(getMethod);
-	}
-}
-=======
 /*******************************************************************************
  * Copyright (c) 2013 IBM Corporation and others 
  * All rights reserved. This program and the accompanying materials
@@ -679,5 +373,4 @@
 
 		return new ServerStatus(Status.OK_STATUS, HttpServletResponse.SC_OK, result);
 	}
-}
->>>>>>> 22268303
+}