--- conflicted
+++ resolved
@@ -67,13 +67,6 @@
 			}
 		}
 	}
-<<<<<<< HEAD
-
-	@Override
-	public String toString() {
-		return getClass().getSimpleName() + "(Id=" + getUniqueId() + ", fullName=" + getFullName() + ", contentLocation=" + getContentLocation() + ")";
-		
-=======
 	
 	/**
 	 * Sets the workspace id of the workspace that owns this project.
@@ -81,6 +74,11 @@
 	 */
 	public void setWorkspaceId(String workspaceId) {
 		this.workspaceId = workspaceId;
->>>>>>> 3877aee3
+	}
+
+	@Override
+	public String toString() {
+		return getClass().getSimpleName() + "(Id=" + getUniqueId() + ", fullName=" + getFullName() + ", contentLocation=" + getContentLocation() + ")";
+		
 	}
 }