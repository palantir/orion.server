--- conflicted
+++ resolved
@@ -1,415 +1,435 @@
-/*******************************************************************************
- * Copyright (c) 2010, 2014 IBM Corporation and others.
- * All rights reserved. This program and the accompanying materials
- * are made available under the terms of the Eclipse Public License v1.0
- * which accompanies this distribution, and is available at
- * http://www.eclipse.org/legal/epl-v10.html
- * 
- * Contributors:
- *     IBM Corporation - initial API and implementation
- *******************************************************************************/
-package org.eclipse.orion.internal.server.search;
-
-import java.io.*;
-import java.net.URI;
-import java.net.URISyntaxException;
-import java.text.Format;
-import java.text.SimpleDateFormat;
-import java.util.*;
-import org.apache.solr.client.solrj.*;
-import org.apache.solr.client.solrj.response.QueryResponse;
-import org.apache.solr.client.solrj.util.ClientUtils;
-import org.apache.solr.common.SolrException;
-import org.apache.solr.common.SolrInputDocument;
-import org.apache.solr.common.params.CommonParams;
-import org.eclipse.core.filesystem.*;
-import org.eclipse.core.runtime.*;
-import org.eclipse.core.runtime.jobs.Job;
-import org.eclipse.orion.internal.server.servlets.Activator;
-import org.eclipse.orion.internal.server.servlets.ProtocolConstants;
-import org.eclipse.orion.server.core.IOUtilities;
-import org.eclipse.orion.server.core.OrionConfiguration;
-import org.eclipse.orion.server.core.metastore.*;
-import org.eclipse.orion.server.core.resources.FileLocker;
-import org.eclipse.osgi.util.NLS;
-import org.slf4j.Logger;
-import org.slf4j.LoggerFactory;
-
-/**
- * The indexer is responsible for keeping the solr/lucene index up to date.
- * It currently does this by naively polling the file system on a periodic basis.
- */
-public class Indexer extends Job {
-
-	/**
-	 * The minimum delay between indexing runs
-	 */
-	private static final long DEFAULT_DELAY = 60000;//one minute
-	/**
-	 * The minimum delay between indexing runs when the server is idle.
-	 */
-	private static final long IDLE_DELAY = 300000;//five minutes
-
-	private static final long MAX_SEARCH_SIZE = 300000;//don't index files larger than 300,000 bytes
-	/**
-	 * Threshold indicating when a user is considered inactive and not worth indexing.
-	 */
-	private static final long INACTIVE_USER_THRESHOLD = 1000L * 60L * 60L * 24L * 7L;//seven days
-
-	//private static final List<String> IGNORED_FILE_TYPES = Arrays.asList("png", "jpg", "jpeg", "gif", "bmp", "mpg", "mp4", "wmf", "pdf", "tiff", "class", "so", "zip", "jar", "tar", "tgz");
-	private final List<String> INDEXED_FILE_TYPES;
-	private final SolrServer server;
-	Logger logger;
-	private File lockFile;
-
-	public Indexer(SolrServer server, File indexRoot) {
-		super("Indexing"); //$NON-NLS-1$
-		this.server = server;
-		this.lockFile = new File(indexRoot, "lock.txt");
-		setSystem(true);
-		INDEXED_FILE_TYPES = Arrays.asList("css", "js", "html", "txt", "xml", "java", "properties", "php", "htm", "project", "conf", "pl", "sh", "text", "xhtml", "mf", "manifest", "md", "yaml", "yml", "go");
-		Collections.sort(INDEXED_FILE_TYPES);
-		logger = LoggerFactory.getLogger(Indexer.class);
-
-	}
-
-	@Override
-	public boolean belongsTo(Object family) {
-		return SearchActivator.JOB_FAMILY.equals(family);
-	}
-
-	/**
-	 * Adds all files in the given directory to the provided list.
-	 */
-	private void collectFiles(IFileStore dir, List<IFileStore> files) {
-		try {
-			IFileStore[] children = dir.childStores(EFS.NONE, null);
-			for (IFileStore child : children) {
-				if (!child.getName().startsWith(".") && !child.fetchInfo().getAttribute(EFS.ATTRIBUTE_SYMLINK)) { //$NON-NLS-1$
-					IFileInfo info = child.fetchInfo();
-					if (info.isDirectory())
-						collectFiles(child, files);
-					else
-						files.add(child);
-				}
-			}
-		} catch (CoreException e) {
-			handleIndexingFailure(e, dir);
-		}
-	}
-
-	public void ensureUpdated() {
-		schedule(DEFAULT_DELAY);
-	}
-
-	private String getContentsAsString(IFileStore file) {
-		StringWriter writer = new StringWriter();
-		try {
-			IOUtilities.pipe(new InputStreamReader(file.openInputStream(EFS.NONE, null)), writer, true, false);
-		} catch (IOException e) {
-			handleIndexingFailure(e, file);
-		} catch (CoreException e) {
-			handleIndexingFailure(e, file);
-		}
-		return writer.toString();
-	}
-
-	/**
-	 * Helper method for handling failures that occur while indexing.
-	 */
-	private void handleIndexingFailure(Throwable t, IFileStore file) {
-		String message;
-		if (file != null) {
-			message = NLS.bind("Error during searching indexing on file: {0}", file.toString()); //$NON-NLS-1$
-		} else {
-			message = "Error during searching indexing"; //$NON-NLS-1$
-
-		}
-		//SolrException is a failure in Solr itself, see bug 384299
-		if (t instanceof SolrException) {
-			logger.debug(message, t);
-		} else {
-			logger.error(message, t);
-		}
-	}
-
-	/**
-	 * Runs an indexer pass over a user. Returns the number of documents indexed.
-	 */
-	private int indexUser(UserInfo user, IProgressMonitor monitor, List<SolrInputDocument> documents) {
-		int indexed = 0;
-		try {
-			final IMetaStore store = OrionConfiguration.getMetaStore();
-<<<<<<< HEAD
-			UserInfo user = store.readUser(userId);
-			if (user == null) {
-				// user is somehow corrupt for this userId, return 0 and skip user.
-				return indexed;
-			}
-=======
->>>>>>> 979d5a71
-			List<String> workspaceIds = user.getWorkspaceIds();
-			SubMonitor progress = SubMonitor.convert(monitor, workspaceIds.size());
-			for (String workspaceId : workspaceIds) {
-				WorkspaceInfo workspace = store.readWorkspace(workspaceId);
-				if (workspace != null) {
-					indexed += indexWorkspace(user, workspace, progress.newChild(1), documents);
-				} else {
-					handleIndexingFailure(new RuntimeException("Unexpected missing workspace: " + workspaceId), null); //$NON-NLS-1$
-				}
-			}
-		} catch (CoreException e) {
-			handleIndexingFailure(e, null);
-		}
-		return indexed;
-	}
-
-	/**
-	 * Runs an indexer pass over a workspace. Returns the number of documents indexed.
-	 */
-	private int indexWorkspace(UserInfo user, WorkspaceInfo workspace, SubMonitor monitor, List<SolrInputDocument> documents) {
-		int indexed = 0;
-		IMetaStore store = OrionConfiguration.getMetaStore();
-		for (String projectName : workspace.getProjectNames()) {
-			try {
-				final ProjectInfo project = store.readProject(workspace.getUniqueId(), projectName);
-				if (project != null) {
-					indexed += indexProject(user, workspace, project, monitor, documents);
-				} else {
-					handleIndexingFailure(new RuntimeException("Unexpected missing project with name " + projectName + " in workspace " + workspace.getUniqueId()), null); //$NON-NLS-1$ //$NON-NLS-2$
-				}
-			} catch (CoreException e) {
-				handleIndexingFailure(e, null);
-				//continue to next project
-			}
-		}
-		return indexed;
-	}
-
-	private int indexProject(UserInfo user, WorkspaceInfo workspace, ProjectInfo project, SubMonitor monitor, List<SolrInputDocument> documents) {
-		if (logger.isDebugEnabled())
-			logger.debug("Indexing project id: " + project.getUniqueId() + " name: " + project.getFullName()); //$NON-NLS-1$ //$NON-NLS-2$
-		checkCanceled(monitor);
-		IFileStore projectStore;
-		try {
-			projectStore = project.getProjectStore();
-		} catch (CoreException e) {
-			//TODO implement indexing of remote content
-			handleIndexingFailure(e, null);
-			return 0;
-		}
-		//don't index remote file systems for now
-		if (!EFS.getLocalFileSystem().getScheme().equals(projectStore.getFileSystem().getScheme()))
-			return 0;
-		//don't index projects with a colon (Illegal character in scheme name) See Bug 427064
-		if (project.getFullName().contains(":")) {
-			return 0;
-		}
-		String encodedProjectName;
-		try {
-			//project location field is an encoded URI
-			encodedProjectName = new URI(null, null, project.getFullName(), null).toString();
-		} catch (URISyntaxException e) {
-			//UTF-8 should never be unsupported
-			handleIndexingFailure(e, projectStore);
-			return 0;
-		}
-		IPath projectLocation = new Path(Activator.LOCATION_FILE_SERVLET).append(workspace.getUniqueId()).append(encodedProjectName).addTrailingSeparator();
-		//gather all files
-		int projectLocationLength = projectStore.toURI().toString().length();
-		final List<IFileStore> toIndex = new ArrayList<IFileStore>();
-		collectFiles(projectStore, toIndex);
-		int unmodifiedCount = 0, indexedCount = 0;
-		//add each file to the index
-		for (IFileStore file : toIndex) {
-			checkCanceled(monitor);
-			IFileInfo fileInfo = file.fetchInfo();
-			if (!isModified(file, fileInfo)) {
-				unmodifiedCount++;
-				continue;
-			}
-			indexedCount++;
-			SolrInputDocument doc = new SolrInputDocument();
-			doc.addField(ProtocolConstants.KEY_ID, file.toURI().toString());
-			doc.addField(ProtocolConstants.KEY_NAME, fileInfo.getName());
-			doc.addField(ProtocolConstants.KEY_NAME_LOWERCASE, fileInfo.getName());//Lucene will do lower-casing
-			doc.addField(ProtocolConstants.KEY_LENGTH, Long.toString(fileInfo.getLength()));
-			doc.addField(ProtocolConstants.KEY_DIRECTORY, Boolean.toString(fileInfo.isDirectory()));
-			doc.addField(ProtocolConstants.KEY_LAST_MODIFIED, Long.toString(fileInfo.getLastModified()));
-			//we add the server-relative location so the server can be moved without affecting the index
-			String projectRelativePath = file.toURI().toString().substring(projectLocationLength);
-			IPath fileLocation = projectLocation.append(projectRelativePath);
-			doc.addField(ProtocolConstants.KEY_LOCATION, fileLocation.toString());
-			String projectName = project.getFullName();
-			//Projects with no name are due to an old bug where project metadata was not deleted  see bug 367333.
-			if (projectName == null)
-				continue;
-			doc.addField(ProtocolConstants.KEY_PATH, new Path(projectName).append(projectRelativePath));
-			//don't index body of non-text files
-			if (!skip(fileInfo)) {
-				String contents = getContentsAsString(file);
-				// don't index body of files that contain invalid XML characters, see bug 384299
-				if (contents.contains("\uFFFF")) {
-					if (logger.isDebugEnabled()) {
-						logger.debug("Skipping file with invalid XML characters: " + file.toURI().toString()); //$NON-NLS-1$
-					}
-				} else {
-					doc.addField("Text", contents); //$NON-NLS-1$
-					if (logger.isDebugEnabled()) {
-						logger.debug("Indexing contents of file: " + file.toURI().toString()); //$NON-NLS-1$ //$NON-NLS-2$
-					}
-
-				}
-			}
-			doc.addField(ProtocolConstants.KEY_USER_NAME, user.getUniqueId());
-			try {
-				server.add(doc);
-			} catch (Exception e) {
-				handleIndexingFailure(e, file);
-			}
-		}
-		try {
-			server.commit();
-		} catch (Exception e) {
-			handleIndexingFailure(e, null);
-		}
-		if (logger.isDebugEnabled())
-			logger.debug("\tIndexed: " + indexedCount + " Unchanged:  " + unmodifiedCount); //$NON-NLS-1$ //$NON-NLS-2$
-		return indexedCount;
-	}
-
-	private boolean skip(IFileInfo fileInfo) {
-		if (fileInfo.getLength() > MAX_SEARCH_SIZE)
-			return true;
-		//skip files with no extension, or known binary file type extensions
-		String extension = new Path(fileInfo.getName()).getFileExtension();
-		if (extension == null) {
-			if (logger.isDebugEnabled()) {
-				logger.debug("Skipping indexing the contents of a file with no file extension: " + fileInfo.getName()); //$NON-NLS-1$
-			}
-			return true;
-		}
-		if (extension == null || !INDEXED_FILE_TYPES.contains(extension.toLowerCase())) {
-			if (logger.isDebugEnabled()) {
-				logger.debug("Skipping indexing the contents of a file with an unsupported file extension: " + fileInfo.getName()); //$NON-NLS-1$
-			}
-			return true;
-		}
-
-		return false;
-	}
-
-	private boolean isModified(IFileStore file, IFileInfo fileInfo) {
-		try {
-			//if there is no match, then the file last modified doesn't match last index so assume it was modified
-			StringBuffer qString = new StringBuffer(ProtocolConstants.KEY_ID);
-			qString.append(':');
-			qString.append(ClientUtils.escapeQueryChars(file.toURI().toString()));
-			qString.append(" AND "); //$NON-NLS-1$
-			qString.append(ProtocolConstants.KEY_LAST_MODIFIED);
-			qString.append(':');
-			qString.append(Long.toString(fileInfo.getLastModified()));
-			SolrQuery query = new SolrQuery(qString.toString());
-			query.setParam(CommonParams.FL, ProtocolConstants.KEY_ID);
-			QueryResponse response = server.query(query);
-			return response.getResults().getNumFound() == 0;
-		} catch (SolrServerException e) {
-			handleIndexingFailure(e, file);
-			//attempt to re-index
-			return true;
-		}
-	}
-
-	private void checkCanceled(IProgressMonitor monitor) {
-		if (monitor.isCanceled())
-			throw new OperationCanceledException();
-	}
-
-	@Override
-	protected IStatus run(IProgressMonitor monitor) {
-		IMetaStore metaStore;
-		try {
-			metaStore = OrionConfiguration.getMetaStore();
-		} catch (IllegalStateException e) {
-			//bundle providing metastore might not have started yet
-			if (logger.isInfoEnabled())
-				logger.info("Search indexer waiting for metadata service"); //$NON-NLS-1$
-			schedule(5000);
-			return Status.OK_STATUS;
-		}
-		if (metaStore == null) {
-			logger.error("Search indexer cannot find a metastore service"); //$NON-NLS-1$
-			return Status.OK_STATUS;
-		}
-		long start = System.currentTimeMillis();
-		FileLocker lock = new FileLocker(lockFile);
-		int indexed = 0, userCount = 0, activeUserCount = 0;
-		try {
-			if (!lock.tryLock()) {
-				if (logger.isInfoEnabled()) {
-					logger.info("Search indexer: another process is currently indexing"); //$NON-NLS-1$
-				}
-				schedule(IDLE_DELAY);
-				return Status.OK_STATUS;
-			}
-			List<String> userIds = metaStore.readAllUsers();
-			userCount = userIds.size();
-			SubMonitor progress = SubMonitor.convert(monitor, userIds.size());
-			List<SolrInputDocument> documents = new ArrayList<SolrInputDocument>();
-			indexed = 0;
-			for (String userId : userIds) {
-				UserInfo userInfo = metaStore.readUser(userId);
-				if (isActiveUser(userInfo))
-					activeUserCount++;
-				indexed += indexUser(userInfo, progress.newChild(1), documents);
-			}
-		} catch (CoreException e) {
-			handleIndexingFailure(e, null);
-		} catch (FileNotFoundException e) {
-			// We shouldn't get here
-			handleIndexingFailure(e, null);
-		} catch (IOException e) {
-			// We shouldn't get here
-			handleIndexingFailure(e, null);
-		} finally {
-			if (lock.isValid()) {
-				lock.release();
-			}
-		}
-		long duration = System.currentTimeMillis() - start;
-		if (logger.isInfoEnabled()) {
-			String activity = " (" + activeUserCount + '/' + userCount + " users active)"; //$NON-NLS-1$ //$NON-NLS-2$
-			logger.info("Indexed " + indexed + " documents in " + duration + "ms" + activity); //$NON-NLS-1$ //$NON-NLS-2$ //$NON-NLS-3$
-		}
-		//reschedule the indexing - throttle so the job never runs more than 10% of the time
-		long delay = Math.max(DEFAULT_DELAY, duration * 10);
-		//never wait longer than max idle delay
-		delay = Math.min(delay, IDLE_DELAY);
-		//if there was nothing to index then back off for awhile
-		delay = Math.max(delay, IDLE_DELAY);
-		if (logger.isInfoEnabled()) {
-			long time = System.currentTimeMillis();
-			Date date = new Date(time + delay);
-			Format format = new SimpleDateFormat("yyyy-MM-dd HH:mm");
-			logger.info("Scheduling indexing to start again at " + format.format(date).toString()); //$NON-NLS-1$
-		}
-		schedule(delay);
-		return Status.OK_STATUS;
-	}
-
-	/**
-	 * Returns whether the given user has logged in recently. This method conservatively <code>true</code>
-	 * if there is any failure determining whether the user is active (user is assumed active until proven otherwise).
-	 */
-	private boolean isActiveUser(UserInfo userInfo) {
-		String prop = userInfo.getProperty("lastlogintimestamp"); //$NON-NLS-1$
-		if (prop == null)
-			return true;
-		try {
-			long lastLogin = Long.parseLong(prop);
-			return (System.currentTimeMillis() - lastLogin < INACTIVE_USER_THRESHOLD);
-		} catch (NumberFormatException e) {
-			return true;
-		}
-	}
-}
+/*******************************************************************************
+ * Copyright (c) 2010, 2014 IBM Corporation and others.
+ * All rights reserved. This program and the accompanying materials
+ * are made available under the terms of the Eclipse Public License v1.0
+ * which accompanies this distribution, and is available at
+ * http://www.eclipse.org/legal/epl-v10.html
+ * 
+ * Contributors:
+ *     IBM Corporation - initial API and implementation
+ *******************************************************************************/
+package org.eclipse.orion.internal.server.search;
+
+import java.io.File;
+import java.io.FileNotFoundException;
+import java.io.IOException;
+import java.io.InputStreamReader;
+import java.io.StringWriter;
+import java.net.URI;
+import java.net.URISyntaxException;
+import java.text.Format;
+import java.text.SimpleDateFormat;
+import java.util.ArrayList;
+import java.util.Arrays;
+import java.util.Collections;
+import java.util.Date;
+import java.util.List;
+
+import org.apache.solr.client.solrj.SolrQuery;
+import org.apache.solr.client.solrj.SolrServer;
+import org.apache.solr.client.solrj.SolrServerException;
+import org.apache.solr.client.solrj.response.QueryResponse;
+import org.apache.solr.client.solrj.util.ClientUtils;
+import org.apache.solr.common.SolrException;
+import org.apache.solr.common.SolrInputDocument;
+import org.apache.solr.common.params.CommonParams;
+import org.eclipse.core.filesystem.EFS;
+import org.eclipse.core.filesystem.IFileInfo;
+import org.eclipse.core.filesystem.IFileStore;
+import org.eclipse.core.runtime.CoreException;
+import org.eclipse.core.runtime.IPath;
+import org.eclipse.core.runtime.IProgressMonitor;
+import org.eclipse.core.runtime.IStatus;
+import org.eclipse.core.runtime.OperationCanceledException;
+import org.eclipse.core.runtime.Path;
+import org.eclipse.core.runtime.Status;
+import org.eclipse.core.runtime.SubMonitor;
+import org.eclipse.core.runtime.jobs.Job;
+import org.eclipse.orion.internal.server.servlets.Activator;
+import org.eclipse.orion.internal.server.servlets.ProtocolConstants;
+import org.eclipse.orion.server.core.IOUtilities;
+import org.eclipse.orion.server.core.OrionConfiguration;
+import org.eclipse.orion.server.core.metastore.IMetaStore;
+import org.eclipse.orion.server.core.metastore.ProjectInfo;
+import org.eclipse.orion.server.core.metastore.UserInfo;
+import org.eclipse.orion.server.core.metastore.WorkspaceInfo;
+import org.eclipse.orion.server.core.resources.FileLocker;
+import org.eclipse.osgi.util.NLS;
+import org.slf4j.Logger;
+import org.slf4j.LoggerFactory;
+
+/**
+ * The indexer is responsible for keeping the solr/lucene index up to date.
+ * It currently does this by naively polling the file system on a periodic basis.
+ */
+public class Indexer extends Job {
+
+	/**
+	 * The minimum delay between indexing runs
+	 */
+	private static final long DEFAULT_DELAY = 60000;//one minute
+	/**
+	 * The minimum delay between indexing runs when the server is idle.
+	 */
+	private static final long IDLE_DELAY = 300000;//five minutes
+
+	private static final long MAX_SEARCH_SIZE = 300000;//don't index files larger than 300,000 bytes
+	/**
+	 * Threshold indicating when a user is considered inactive and not worth indexing.
+	 */
+	private static final long INACTIVE_USER_THRESHOLD = 1000L * 60L * 60L * 24L * 7L;//seven days
+
+	//private static final List<String> IGNORED_FILE_TYPES = Arrays.asList("png", "jpg", "jpeg", "gif", "bmp", "mpg", "mp4", "wmf", "pdf", "tiff", "class", "so", "zip", "jar", "tar", "tgz");
+	private final List<String> INDEXED_FILE_TYPES;
+	private final SolrServer server;
+	Logger logger;
+	private File lockFile;
+
+	public Indexer(SolrServer server, File indexRoot) {
+		super("Indexing"); //$NON-NLS-1$
+		this.server = server;
+		this.lockFile = new File(indexRoot, "lock.txt");
+		setSystem(true);
+		INDEXED_FILE_TYPES = Arrays.asList("css", "js", "html", "txt", "xml", "java", "properties", "php", "htm", "project", "conf", "pl", "sh", "text", "xhtml", "mf", "manifest", "md", "yaml", "yml", "go");
+		Collections.sort(INDEXED_FILE_TYPES);
+		logger = LoggerFactory.getLogger(Indexer.class);
+
+	}
+
+	@Override
+	public boolean belongsTo(Object family) {
+		return SearchActivator.JOB_FAMILY.equals(family);
+	}
+
+	/**
+	 * Adds all files in the given directory to the provided list.
+	 */
+	private void collectFiles(IFileStore dir, List<IFileStore> files) {
+		try {
+			IFileStore[] children = dir.childStores(EFS.NONE, null);
+			for (IFileStore child : children) {
+				if (!child.getName().startsWith(".") && !child.fetchInfo().getAttribute(EFS.ATTRIBUTE_SYMLINK)) { //$NON-NLS-1$
+					IFileInfo info = child.fetchInfo();
+					if (info.isDirectory())
+						collectFiles(child, files);
+					else
+						files.add(child);
+				}
+			}
+		} catch (CoreException e) {
+			handleIndexingFailure(e, dir);
+		}
+	}
+
+	public void ensureUpdated() {
+		schedule(DEFAULT_DELAY);
+	}
+
+	private String getContentsAsString(IFileStore file) {
+		StringWriter writer = new StringWriter();
+		try {
+			IOUtilities.pipe(new InputStreamReader(file.openInputStream(EFS.NONE, null)), writer, true, false);
+		} catch (IOException e) {
+			handleIndexingFailure(e, file);
+		} catch (CoreException e) {
+			handleIndexingFailure(e, file);
+		}
+		return writer.toString();
+	}
+
+	/**
+	 * Helper method for handling failures that occur while indexing.
+	 */
+	private void handleIndexingFailure(Throwable t, IFileStore file) {
+		String message;
+		if (file != null) {
+			message = NLS.bind("Error during searching indexing on file: {0}", file.toString()); //$NON-NLS-1$
+		} else {
+			message = "Error during searching indexing"; //$NON-NLS-1$
+
+		}
+		//SolrException is a failure in Solr itself, see bug 384299
+		if (t instanceof SolrException) {
+			logger.debug(message, t);
+		} else {
+			logger.error(message, t);
+		}
+	}
+
+	/**
+	 * Runs an indexer pass over a user. Returns the number of documents indexed.
+	 */
+	private int indexUser(UserInfo user, IProgressMonitor monitor, List<SolrInputDocument> documents) {
+		int indexed = 0;
+		try {
+			final IMetaStore store = OrionConfiguration.getMetaStore();
+			UserInfo user = store.readUser(userId);
+			if (user == null) {
+				// user is somehow corrupt for this userId, return 0 and skip user.
+				return indexed;
+			}
+			List<String> workspaceIds = user.getWorkspaceIds();
+			SubMonitor progress = SubMonitor.convert(monitor, workspaceIds.size());
+			for (String workspaceId : workspaceIds) {
+				WorkspaceInfo workspace = store.readWorkspace(workspaceId);
+				if (workspace != null) {
+					indexed += indexWorkspace(user, workspace, progress.newChild(1), documents);
+				} else {
+					handleIndexingFailure(new RuntimeException("Unexpected missing workspace: " + workspaceId), null); //$NON-NLS-1$
+				}
+			}
+		} catch (CoreException e) {
+			handleIndexingFailure(e, null);
+		}
+		return indexed;
+	}
+
+	/**
+	 * Runs an indexer pass over a workspace. Returns the number of documents indexed.
+	 */
+	private int indexWorkspace(UserInfo user, WorkspaceInfo workspace, SubMonitor monitor, List<SolrInputDocument> documents) {
+		int indexed = 0;
+		IMetaStore store = OrionConfiguration.getMetaStore();
+		for (String projectName : workspace.getProjectNames()) {
+			try {
+				final ProjectInfo project = store.readProject(workspace.getUniqueId(), projectName);
+				if (project != null) {
+					indexed += indexProject(user, workspace, project, monitor, documents);
+				} else {
+					handleIndexingFailure(new RuntimeException("Unexpected missing project with name " + projectName + " in workspace " + workspace.getUniqueId()), null); //$NON-NLS-1$ //$NON-NLS-2$
+				}
+			} catch (CoreException e) {
+				handleIndexingFailure(e, null);
+				//continue to next project
+			}
+		}
+		return indexed;
+	}
+
+	private int indexProject(UserInfo user, WorkspaceInfo workspace, ProjectInfo project, SubMonitor monitor, List<SolrInputDocument> documents) {
+		if (logger.isDebugEnabled())
+			logger.debug("Indexing project id: " + project.getUniqueId() + " name: " + project.getFullName()); //$NON-NLS-1$ //$NON-NLS-2$
+		checkCanceled(monitor);
+		IFileStore projectStore;
+		try {
+			projectStore = project.getProjectStore();
+		} catch (CoreException e) {
+			//TODO implement indexing of remote content
+			handleIndexingFailure(e, null);
+			return 0;
+		}
+		//don't index remote file systems for now
+		if (!EFS.getLocalFileSystem().getScheme().equals(projectStore.getFileSystem().getScheme()))
+			return 0;
+		//don't index projects with a colon (Illegal character in scheme name) See Bug 427064
+		if (project.getFullName().contains(":")) {
+			return 0;
+		}
+		String encodedProjectName;
+		try {
+			//project location field is an encoded URI
+			encodedProjectName = new URI(null, null, project.getFullName(), null).toString();
+		} catch (URISyntaxException e) {
+			//UTF-8 should never be unsupported
+			handleIndexingFailure(e, projectStore);
+			return 0;
+		}
+		IPath projectLocation = new Path(Activator.LOCATION_FILE_SERVLET).append(workspace.getUniqueId()).append(encodedProjectName).addTrailingSeparator();
+		//gather all files
+		int projectLocationLength = projectStore.toURI().toString().length();
+		final List<IFileStore> toIndex = new ArrayList<IFileStore>();
+		collectFiles(projectStore, toIndex);
+		int unmodifiedCount = 0, indexedCount = 0;
+		//add each file to the index
+		for (IFileStore file : toIndex) {
+			checkCanceled(monitor);
+			IFileInfo fileInfo = file.fetchInfo();
+			if (!isModified(file, fileInfo)) {
+				unmodifiedCount++;
+				continue;
+			}
+			indexedCount++;
+			SolrInputDocument doc = new SolrInputDocument();
+			doc.addField(ProtocolConstants.KEY_ID, file.toURI().toString());
+			doc.addField(ProtocolConstants.KEY_NAME, fileInfo.getName());
+			doc.addField(ProtocolConstants.KEY_NAME_LOWERCASE, fileInfo.getName());//Lucene will do lower-casing
+			doc.addField(ProtocolConstants.KEY_LENGTH, Long.toString(fileInfo.getLength()));
+			doc.addField(ProtocolConstants.KEY_DIRECTORY, Boolean.toString(fileInfo.isDirectory()));
+			doc.addField(ProtocolConstants.KEY_LAST_MODIFIED, Long.toString(fileInfo.getLastModified()));
+			//we add the server-relative location so the server can be moved without affecting the index
+			String projectRelativePath = file.toURI().toString().substring(projectLocationLength);
+			IPath fileLocation = projectLocation.append(projectRelativePath);
+			doc.addField(ProtocolConstants.KEY_LOCATION, fileLocation.toString());
+			String projectName = project.getFullName();
+			//Projects with no name are due to an old bug where project metadata was not deleted  see bug 367333.
+			if (projectName == null)
+				continue;
+			doc.addField(ProtocolConstants.KEY_PATH, new Path(projectName).append(projectRelativePath));
+			//don't index body of non-text files
+			if (!skip(fileInfo)) {
+				String contents = getContentsAsString(file);
+				// don't index body of files that contain invalid XML characters, see bug 384299
+				if (contents.contains("\uFFFF")) {
+					if (logger.isDebugEnabled()) {
+						logger.debug("Skipping file with invalid XML characters: " + file.toURI().toString()); //$NON-NLS-1$
+					}
+				} else {
+					doc.addField("Text", contents); //$NON-NLS-1$
+					if (logger.isDebugEnabled()) {
+						logger.debug("Indexing contents of file: " + file.toURI().toString()); //$NON-NLS-1$ //$NON-NLS-2$
+					}
+
+				}
+			}
+			doc.addField(ProtocolConstants.KEY_USER_NAME, user.getUniqueId());
+			try {
+				server.add(doc);
+			} catch (Exception e) {
+				handleIndexingFailure(e, file);
+			}
+		}
+		try {
+			server.commit();
+		} catch (Exception e) {
+			handleIndexingFailure(e, null);
+		}
+		if (logger.isDebugEnabled())
+			logger.debug("\tIndexed: " + indexedCount + " Unchanged:  " + unmodifiedCount); //$NON-NLS-1$ //$NON-NLS-2$
+		return indexedCount;
+	}
+
+	private boolean skip(IFileInfo fileInfo) {
+		if (fileInfo.getLength() > MAX_SEARCH_SIZE)
+			return true;
+		//skip files with no extension, or known binary file type extensions
+		String extension = new Path(fileInfo.getName()).getFileExtension();
+		if (extension == null) {
+			if (logger.isDebugEnabled()) {
+				logger.debug("Skipping indexing the contents of a file with no file extension: " + fileInfo.getName()); //$NON-NLS-1$
+			}
+			return true;
+		}
+		if (extension == null || !INDEXED_FILE_TYPES.contains(extension.toLowerCase())) {
+			if (logger.isDebugEnabled()) {
+				logger.debug("Skipping indexing the contents of a file with an unsupported file extension: " + fileInfo.getName()); //$NON-NLS-1$
+			}
+			return true;
+		}
+
+		return false;
+	}
+
+	private boolean isModified(IFileStore file, IFileInfo fileInfo) {
+		try {
+			//if there is no match, then the file last modified doesn't match last index so assume it was modified
+			StringBuffer qString = new StringBuffer(ProtocolConstants.KEY_ID);
+			qString.append(':');
+			qString.append(ClientUtils.escapeQueryChars(file.toURI().toString()));
+			qString.append(" AND "); //$NON-NLS-1$
+			qString.append(ProtocolConstants.KEY_LAST_MODIFIED);
+			qString.append(':');
+			qString.append(Long.toString(fileInfo.getLastModified()));
+			SolrQuery query = new SolrQuery(qString.toString());
+			query.setParam(CommonParams.FL, ProtocolConstants.KEY_ID);
+			QueryResponse response = server.query(query);
+			return response.getResults().getNumFound() == 0;
+		} catch (SolrServerException e) {
+			handleIndexingFailure(e, file);
+			//attempt to re-index
+			return true;
+		}
+	}
+
+	private void checkCanceled(IProgressMonitor monitor) {
+		if (monitor.isCanceled())
+			throw new OperationCanceledException();
+	}
+
+	@Override
+	protected IStatus run(IProgressMonitor monitor) {
+		IMetaStore metaStore;
+		try {
+			metaStore = OrionConfiguration.getMetaStore();
+		} catch (IllegalStateException e) {
+			//bundle providing metastore might not have started yet
+			if (logger.isInfoEnabled())
+				logger.info("Search indexer waiting for metadata service"); //$NON-NLS-1$
+			schedule(5000);
+			return Status.OK_STATUS;
+		}
+		if (metaStore == null) {
+			logger.error("Search indexer cannot find a metastore service"); //$NON-NLS-1$
+			return Status.OK_STATUS;
+		}
+		long start = System.currentTimeMillis();
+		FileLocker lock = new FileLocker(lockFile);
+		int indexed = 0, userCount = 0, activeUserCount = 0;
+		try {
+			if (!lock.tryLock()) {
+				if (logger.isInfoEnabled()) {
+					logger.info("Search indexer: another process is currently indexing"); //$NON-NLS-1$
+				}
+				schedule(IDLE_DELAY);
+				return Status.OK_STATUS;
+			}
+			List<String> userIds = metaStore.readAllUsers();
+			userCount = userIds.size();
+			SubMonitor progress = SubMonitor.convert(monitor, userIds.size());
+			List<SolrInputDocument> documents = new ArrayList<SolrInputDocument>();
+			indexed = 0;
+			for (String userId : userIds) {
+				UserInfo userInfo = metaStore.readUser(userId);
+				if (isActiveUser(userInfo))
+					activeUserCount++;
+				indexed += indexUser(userInfo, progress.newChild(1), documents);
+			}
+		} catch (CoreException e) {
+			handleIndexingFailure(e, null);
+		} catch (FileNotFoundException e) {
+			// We shouldn't get here
+			handleIndexingFailure(e, null);
+		} catch (IOException e) {
+			// We shouldn't get here
+			handleIndexingFailure(e, null);
+		} finally {
+			if (lock.isValid()) {
+				lock.release();
+			}
+		}
+		long duration = System.currentTimeMillis() - start;
+		if (logger.isInfoEnabled()) {
+			String activity = " (" + activeUserCount + '/' + userCount + " users active)"; //$NON-NLS-1$ //$NON-NLS-2$
+			logger.info("Indexed " + indexed + " documents in " + duration + "ms" + activity); //$NON-NLS-1$ //$NON-NLS-2$ //$NON-NLS-3$
+		}
+		//reschedule the indexing - throttle so the job never runs more than 10% of the time
+		long delay = Math.max(DEFAULT_DELAY, duration * 10);
+		//never wait longer than max idle delay
+		delay = Math.min(delay, IDLE_DELAY);
+		//if there was nothing to index then back off for awhile
+		delay = Math.max(delay, IDLE_DELAY);
+		if (logger.isInfoEnabled()) {
+			long time = System.currentTimeMillis();
+			Date date = new Date(time + delay);
+			Format format = new SimpleDateFormat("yyyy-MM-dd HH:mm");
+			logger.info("Scheduling indexing to start again at " + format.format(date).toString()); //$NON-NLS-1$
+		}
+		schedule(delay);
+		return Status.OK_STATUS;
+	}
+
+	/**
+	 * Returns whether the given user has logged in recently. This method conservatively <code>true</code>
+	 * if there is any failure determining whether the user is active (user is assumed active until proven otherwise).
+	 */
+	private boolean isActiveUser(UserInfo userInfo) {
+		String prop = userInfo.getProperty("lastlogintimestamp"); //$NON-NLS-1$
+		if (prop == null)
+			return true;
+		try {
+			long lastLogin = Long.parseLong(prop);
+			return (System.currentTimeMillis() - lastLogin < INACTIVE_USER_THRESHOLD);
+		} catch (NumberFormatException e) {
+			return true;
+		}
+	}
+}