/*******************************************************************************
 * Copyright (c) 2013, 2014 IBM Corporation and others 
 * All rights reserved. This program and the accompanying materials
 * are made available under the terms of the Eclipse Public License v1.0
 * which accompanies this distribution, and is available at
 * http://www.eclipse.org/legal/epl-v10.html
 * 
 * Contributors:
 * IBM Corporation - initial API and implementation
 *******************************************************************************/
package org.eclipse.orion.internal.server.useradmin.simple;

import java.io.File;
import java.util.ArrayList;
import java.util.Collection;
import java.util.Collections;
import java.util.Comparator;
import java.util.Enumeration;
import java.util.HashMap;
import java.util.HashSet;
import java.util.Map;
import java.util.Set;
import java.util.regex.Pattern;

import org.eclipse.core.filesystem.EFS;
import org.eclipse.core.filesystem.IFileStore;
import org.eclipse.core.runtime.CoreException;
import org.eclipse.core.runtime.IStatus;
import org.eclipse.core.runtime.Status;
import org.eclipse.orion.internal.server.core.metastore.SimpleUserPasswordUtil;
import org.eclipse.orion.internal.server.servlets.workspace.authorization.AuthorizationService;
import org.eclipse.orion.server.core.LogHelper;
import org.eclipse.orion.server.core.OrionConfiguration;
import org.eclipse.orion.server.core.PreferenceHelper;
import org.eclipse.orion.server.core.ServerConstants;
import org.eclipse.orion.server.core.ServerStatus;
import org.eclipse.orion.server.core.metastore.UserInfo;
import org.eclipse.orion.server.user.profile.IOrionUserProfileNode;
import org.eclipse.orion.server.useradmin.EmptyAuthorization;
import org.eclipse.orion.server.useradmin.IOrionCredentialsService;
import org.eclipse.orion.server.useradmin.Role;
import org.eclipse.orion.server.useradmin.User;
import org.eclipse.orion.server.useradmin.UserConstants;
import org.eclipse.orion.server.useradmin.UserServiceHelper;
import org.eclipse.orion.server.useradmin.WebIdeAuthorization;
import org.eclipse.orion.server.useradmin.servlets.UserServlet;
import org.osgi.framework.InvalidSyntaxException;
import org.osgi.service.useradmin.Authorization;

/**
 * Implementation of the Orion credentials service on top of the simple meta store.
 * The meta data for each user is stored in the user.json in the simple meta store.
 * 
 * @author Anthony Hunter
 */
public class SimpleUserCredentialsService implements IOrionCredentialsService {

	IOrionUserProfileNode root = null;

	public static final String USER_PROPERTIES = "profileProperties"; //$NON-NLS-1$

	static final String ADMIN_LOGIN_VALUE = "admin"; //$NON-NLS-1$
	static final String ADMIN_NAME_VALUE = "Administrative User"; //$NON-NLS-1$
	static final String OAUTH_KEY = "oauth";

	// Map of email addresses to userids for an email cache
	private Map<String, String> emailCache = new HashMap<String, String>();

	// Map of openids to userids for an openid cache
	private Map<String, String> openidCache = new HashMap<String, String>();

	// Map of oauths to userids for an oauth cache
	private Map<String, String> oauthCache = new HashMap<String, String>();

	public SimpleUserCredentialsService() {
		super();
		initStorage();
	}

	private void initStorage() {

		try {
			IFileStore fileStore = OrionConfiguration.getRootLocation();
			File rootLocation = fileStore.toLocalFile(EFS.NONE, null);
			root = new SimpleUserProfileRoot(rootLocation);
		} catch (CoreException e) {
			LogHelper.log(e);
		}

		// initialize the admin account
		String adminDefaultPassword = PreferenceHelper.getString(ServerConstants.CONFIG_AUTH_ADMIN_DEFAULT_PASSWORD);
		User admin = getUser(UserConstants.KEY_LOGIN, ADMIN_LOGIN_VALUE);
		if (admin == null && adminDefaultPassword != null) {
			// initialize the admin account in the IMetaStore
			UserInfo userInfo = new UserInfo();
			userInfo.setUserName(ADMIN_LOGIN_VALUE);
			userInfo.setFullName(ADMIN_NAME_VALUE);
			try {
				OrionConfiguration.getMetaStore().createUser(userInfo);
			} catch (CoreException e) {
				LogHelper.log(e);
			}
			admin = createUser(new User(userInfo.getUniqueId(), ADMIN_LOGIN_VALUE, ADMIN_NAME_VALUE, adminDefaultPassword));
		}

		// initialize the email and openid cache and oauth cache
		Collection<User> users = getUsers();
		users.clear();

		if (admin == null) {
			return;
		}

		// TODO: see bug 335699, the user storage should not configure authorization rules
		// it should add Admin role, which will be used during authorization process
		try {
			AuthorizationService.addUserRight(admin.getUid(), UserServlet.USERS_URI);
			AuthorizationService.addUserRight(admin.getUid(), UserServlet.USERS_URI + "/*"); //$NON-NLS-1$
		} catch (CoreException e) {
			LogHelper.log(e);
		}
	}

	public boolean deleteUser(User user) {
		// remove the email from the email cache
		String oldEmail = user.getEmail();
		if (oldEmail != null && !oldEmail.equals("")) {
			emailCache.remove(oldEmail.toLowerCase());
		}

		// remove the openid from the openid cache
		Enumeration<?> keys = user.getProperties().keys();
		while (keys.hasMoreElements()) {
			String property = (String) keys.nextElement();
			String value = (String) user.getProperty(property);
			if (property.equals("openid") && !value.equals("")) {
				// update the openid cache
				openidCache.remove(value);
			} else if (property.equals(OAUTH_KEY) && !value.equals("")) {
				// Update the oauth cache
				oauthCache.remove(value);
			}


		}

		// Since the user profile is stored with the user metadata, it will automatically be deleted when the user metadata is deleted.
		return true;
	}

	public IStatus updateUser(String uid, User user) {
		if (!user.getUid().equals(uid)) {
			throw new RuntimeException("SimpleUserCredentialsService.updateUser: cannot change the user id " + uid + " for " + user.getName());
		}
		IOrionUserProfileNode userProfileNode = root.getUserProfileNode(uid);
		if (userProfileNode == null) {
			return new ServerStatus(IStatus.ERROR, 404, "User not found: " + uid, null);
		}
		if (!uid.equals(user.getLogin())) {
			// We are changing the login value, which is a user rename
			// Ensure the new user does not already exist
			if (UserServiceHelper.getDefault().getUserProfileService().getUserProfileNode(user.getLogin(), false) != null) {
				return new ServerStatus(IStatus.ERROR, 409, "Cannot update profile: a user already exists with login " + user.getLogin(), null);
			}
		}
		createOrUpdateUser(userProfileNode, user);
		return new Status(IStatus.OK, Activator.PI_USER_SIMPLE, "User updated " + user.getLogin());
	}

	public User createUser(User newUser) {
		try {
			IOrionUserProfileNode userProfileNode = root.getUserProfileNode(newUser.getUid());
			if (!newUser.getLogin().equals(userProfileNode.get(UserConstants.KEY_LOGIN, ""))) {
				throw new RuntimeException("SimpleUserCredentialsService.createUser: names do not match for " + newUser.getLogin());
			}
			return createOrUpdateUser(userProfileNode, newUser);
		} catch (CoreException e) {
			LogHelper.log(e);
		}
		return null;
	}

	private User createOrUpdateUser(IOrionUserProfileNode userProfileNode, User user) {
		try {
			if (user.getName() != null) {
				userProfileNode.put(UserConstants.KEY_NAME, user.getName(), false);
			}
			if (user.getPassword() != null) {
				userProfileNode.put(UserConstants.KEY_PASSWORD, user.getPassword(), true);
			}
			if (user.getBlocked()) {
				userProfileNode.put(UserConstants.KEY_BLOCKED, String.valueOf(user.getBlocked()), false);
			} else {
				userProfileNode.remove(UserConstants.KEY_BLOCKED);
			}
			if (user.getEmail() != null) {
				String oldEmail = userProfileNode.get(UserConstants.KEY_EMAIL, null);
				if (user.getEmail().length() > 0 && !user.getEmail().equals(oldEmail)) {
					user.setConfirmationId();
				}
				userProfileNode.put(UserConstants.KEY_EMAIL, user.getEmail(), false);
				if (!user.getEmail().equals(oldEmail)) {
					if (oldEmail != null && !oldEmail.equals("")) {
						// remove the old email from the email cache
						emailCache.remove(oldEmail.toLowerCase());
					}
					if (!user.getEmail().equals("")) {
						// update the email cache
						emailCache.put(user.getEmail().toLowerCase(), user.getLogin());
					}
				}
			}
			if (user.getConfirmationId() == null)
				userProfileNode.remove(UserConstants.KEY_EMAIL_CONFIRMATION);
			else
				userProfileNode.put(UserConstants.KEY_EMAIL_CONFIRMATION, user.getConfirmationId(), false);
			IOrionUserProfileNode profileProperties = userProfileNode.getUserProfileNode(USER_PROPERTIES);
			String oldOpenid = profileProperties.get("openid", null);
			String newOpenid = "";
			String oldOAuth = profileProperties.get(OAUTH_KEY, null);
			String newOAuth = "";
			// Clear old properties
			String[] oldKeys = profileProperties.keys();
			for (int i = 0; i < oldKeys.length; i++) {
				profileProperties.remove(oldKeys[i]);
			}
			// Add new properties
			Enumeration<?> keys = user.getProperties().keys();
			while (keys.hasMoreElements()) {
				String property = (String) keys.nextElement();
				String value = (String) user.getProperty(property);
				profileProperties.put(property, value, false);
				if (property.equals("openid")) {
					newOpenid = value;
				}else if(profileProperties.equals(OAUTH_KEY)){
					newOAuth = value;
				}
			}
			if (!newOpenid.equals(oldOpenid)) {
				// update the openid cache
				if (oldOpenid != null && !oldOpenid.equals("")) {
					// remove the old openid from the openid cache
					openidCache.remove(oldOpenid);
				}
				if (!newOpenid.equals("")) {
					// update the openid cache
					openidCache.put(newOpenid, user.getLogin());
				}
			}
			if (!newOAuth.equals(oldOAuth)) {
				// update the oauth cache
				if (oldOAuth != null && !oldOAuth.equals("")) {
					// remove the old oauth from the oauth cache
					oauthCache.remove(oldOAuth);
				}
				if (!newOAuth.equals("")) {
					// update the oauth cache
					oauthCache.put(newOAuth, user.getLogin());
				}
			}
			if (user.getLogin() != null) {
				userProfileNode.put(UserConstants.KEY_LOGIN, user.getLogin(), false);
			}
			userProfileNode.flush();
			return formUser(userProfileNode);
		} catch (CoreException e) {
			LogHelper.log(e);
		}
		return null;
	}

	public String getStoreName() {
		return "Orion"; //$NON-NLS-1$
	}

	public boolean canCreateUsers() {
		return true;
	}

	public Collection<User> getUsers() {
		Collection<User> users = new ArrayList<User>();
		for (String childName : root.childrenNames()) {
<<<<<<< HEAD
			IOrionUserProfileNode userProfileNode = root.getUserProfileNode(childName);
			try {
				User user = new User(childName, userProfileNode.get(UserConstants.KEY_LOGIN, childName), userProfileNode.get(UserConstants.KEY_NAME, ""), userProfileNode.get(UserConstants.KEY_PASSWORD, null) == null ? null : "" /* don't expose the password */); //$NON-NLS-1$ //$NON-NLS-2$
				user.setEmail(userProfileNode.get(UserConstants.KEY_EMAIL, "")); //$NON-NLS-1$
				if (!user.getEmail().equals("")) {
					// update the email cache
					emailCache.put(user.getEmail(), childName);
				}
				String blocked = userProfileNode.get(UserConstants.KEY_BLOCKED, "false");
				if (blocked.equals("true")) {
					user.setBlocked(true);
				}
				if (userProfileNode.get(UserConstants.KEY_EMAIL_CONFIRMATION, null) != null)
					user.setConfirmationId(userProfileNode.get(UserConstants.KEY_EMAIL_CONFIRMATION, null));
				String[] keys = userProfileNode.getUserProfileNode(USER_PROPERTIES).keys();
				if (keys.length > 0) {
					for (int i = 0; i < keys.length; i++) {
						String key = keys[i];
						String value = userProfileNode.getUserProfileNode(USER_PROPERTIES).get(key, "");
						user.addProperty(key, value);
						if (key.equals("openid")) {
							// update the openid cache
							openidCache.put(value, childName);
						}else if(key.equals(OAUTH_KEY)){
							// update the oauth cache
							oauthCache.put(value, childName);
=======
			if (root.userProfileNodeExists(childName)) {
				IOrionUserProfileNode userProfileNode = root.getUserProfileNode(childName);
				try {
					User user = new User(childName, userProfileNode.get(UserConstants.KEY_LOGIN, childName), userProfileNode.get(UserConstants.KEY_NAME, ""), userProfileNode.get(UserConstants.KEY_PASSWORD, null) == null ? null : "" /* don't expose the password */); //$NON-NLS-1$ //$NON-NLS-2$
					user.setEmail(userProfileNode.get(UserConstants.KEY_EMAIL, "")); //$NON-NLS-1$
					if (!user.getEmail().equals("")) {
						// update the email cache
						emailCache.put(user.getEmail(), childName);
					}
					String blocked = userProfileNode.get(UserConstants.KEY_BLOCKED, "false");
					if (blocked.equals("true")) {
						user.setBlocked(true);
					}
					if (userProfileNode.get(UserConstants.KEY_EMAIL_CONFIRMATION, null) != null)
						user.setConfirmationId(userProfileNode.get(UserConstants.KEY_EMAIL_CONFIRMATION, null));
					String[] keys = userProfileNode.getUserProfileNode(USER_PROPERTIES).keys();
					if (keys.length > 0) {
						for (int i = 0; i < keys.length; i++) {
							String key = keys[i];
							String value = userProfileNode.getUserProfileNode(USER_PROPERTIES).get(key, "");
							user.addProperty(key, value);
							if (key.equals("openid")) {
								// update the openid cache
								openidCache.put(value, childName);
							}
>>>>>>> 22268303
						}
					}
					users.add(user);
				} catch (CoreException e) {
					LogHelper.log(e);
				}
			}
		}
		Collections.sort((ArrayList<User>) users, new UserComparator());
		return users;
	}

	public class UserComparator implements Comparator<User> {
		public int compare(User user1, User user2) {
			return user1.getLogin().toLowerCase().compareTo(user2.getLogin().toLowerCase());
		}
	}

	public Role createRole(String name, int type) {
		throw new UnsupportedOperationException("Roles are not supported by SimpleUserCredentialsService.");
	}

	public IStatus removeRole(String name) {
		throw new UnsupportedOperationException("Roles are not supported by SimpleUserCredentialsService.");
	}

	public Role getRole(String name) {
		throw new UnsupportedOperationException("Roles are not supported by SimpleUserCredentialsService.");
	}

	public Role[] getRoles(String filter) throws InvalidSyntaxException {
		throw new UnsupportedOperationException("Roles are not supported by SimpleUserCredentialsService.");
	}

	public User getUser(String key, String value) {
		if (key.equals(UserConstants.KEY_LOGIN) || key.equals(UserConstants.KEY_UID)) {
			if (root.userProfileNodeExists(value)) {
				IOrionUserProfileNode userProfileNode = root.getUserProfileNode(value);
				return formUser(userProfileNode);
			}
		} else if (key.equals(UserConstants.KEY_EMAIL)) {
			// Use the email cache to lookup the user
			String email = value.toLowerCase();
			if (emailCache.containsKey(email)) {
				String uid = emailCache.get(email);
				IOrionUserProfileNode userProfileNode = root.getUserProfileNode(uid);
				return formUser(userProfileNode);
			}
		}
		return null;
	}

	private User formUser(IOrionUserProfileNode userProfileNode) {
		try {
			if (userProfileNode == null) {
				return null;
			}
			String encryptedPassword = userProfileNode.get(UserConstants.KEY_PASSWORD, "");
			String password = SimpleUserPasswordUtil.decryptPassword(encryptedPassword);
			String uid = userProfileNode.get(UserConstants.KEY_UID, "");
			String login = userProfileNode.get(UserConstants.KEY_LOGIN, "");
			String fullName = userProfileNode.get(UserConstants.KEY_NAME, "");
			User user = new User(uid, login, fullName, password);
			String email = userProfileNode.get(UserConstants.KEY_EMAIL, "");
			if (!email.equals("")) {
				user.setEmail(email);
			}
			String blocked = userProfileNode.get(UserConstants.KEY_BLOCKED, "false");
			if (blocked.equals("true")) {
				user.setBlocked(true);
			}
			String emailConfirmation = userProfileNode.get(UserConstants.KEY_EMAIL_CONFIRMATION, "");
			if (!emailConfirmation.equals("")) {
				user.setConfirmationId(emailConfirmation);
			}
			String[] keys = userProfileNode.getUserProfileNode(USER_PROPERTIES).keys();
			if (keys.length > 0) {
				for (int i = 0; i < keys.length; i++) {
					String key = keys[i];
					String value = userProfileNode.getUserProfileNode(USER_PROPERTIES).get(key, "");
					user.addProperty(key, value);
				}
			}

			return user;
		} catch (CoreException e) {
			LogHelper.log(e);
		}
		return null;
	}

	public Authorization getAuthorization(User user) {
		if (user instanceof User) {
			return new WebIdeAuthorization((User) user);
		}
		return new EmptyAuthorization();
	}

	public Set<User> getUsersByProperty(String key, String value, boolean regExp, boolean ignoreCase) {
		Set<User> ret = new HashSet<User>();
		Pattern p = regExp ? Pattern.compile(value, Pattern.MULTILINE | Pattern.DOTALL) : null;

		if (key.equals("openid")) {
			// Use the openid cache to lookup the user for the openid property
			for (Map.Entry<String, String> entry : openidCache.entrySet()) {
				String openid = entry.getKey();
				String uid = entry.getValue();
				boolean hasMatch;
				if (p != null) {
					hasMatch = p.matcher(openid).matches();
				} else {
					hasMatch = ignoreCase ? openid.equalsIgnoreCase(value) : openid.equals(value);
				}
				if (hasMatch) {
					IOrionUserProfileNode userNode = root.getUserProfileNode(uid);
					ret.add(formUser(userNode));
				}
			}
		} else if (key.equals(OAUTH_KEY)){
			// Use the oauth cache to lookup the user for the oauth property
			for (Map.Entry<String, String> entry : oauthCache.entrySet()) {
				String oauth = entry.getKey();
				String uid = entry.getValue();
				boolean hasMatch;
				if (p != null) {
					hasMatch = p.matcher(oauth).matches();
				} else {
					hasMatch = ignoreCase ? oauth.equalsIgnoreCase(value) : oauth.equals(value);
				}
				if (hasMatch) {
					IOrionUserProfileNode userNode = root.getUserProfileNode(uid);
					ret.add(formUser(userNode));
				}
			}
		} else {
			for (String uid : root.childrenNames()) {
				IOrionUserProfileNode userNode = root.getUserProfileNode(uid);
				IOrionUserProfileNode propsNode = userNode.getUserProfileNode(USER_PROPERTIES);
				if (propsNode == null) {
					continue;
				}
				try {
					String propertyValue = propsNode.get(key, null);
					if (propertyValue == null) {
						continue;
					}
					boolean hasMatch;
					if (p != null) {
						hasMatch = p.matcher(propertyValue).matches();
					} else {
						hasMatch = ignoreCase ? propertyValue.equalsIgnoreCase(value) : propertyValue.equals(value);
					}
					if (hasMatch) {
						ret.add(formUser(userNode));
					}

				} catch (CoreException e) {
					LogHelper.log(e);
				}
			}
		}

		return ret;
	}

}<|MERGE_RESOLUTION|>--- conflicted
+++ resolved
@@ -280,7 +280,6 @@
 	public Collection<User> getUsers() {
 		Collection<User> users = new ArrayList<User>();
 		for (String childName : root.childrenNames()) {
-<<<<<<< HEAD
 			IOrionUserProfileNode userProfileNode = root.getUserProfileNode(childName);
 			try {
 				User user = new User(childName, userProfileNode.get(UserConstants.KEY_LOGIN, childName), userProfileNode.get(UserConstants.KEY_NAME, ""), userProfileNode.get(UserConstants.KEY_PASSWORD, null) == null ? null : "" /* don't expose the password */); //$NON-NLS-1$ //$NON-NLS-2$
@@ -307,33 +306,6 @@
 						}else if(key.equals(OAUTH_KEY)){
 							// update the oauth cache
 							oauthCache.put(value, childName);
-=======
-			if (root.userProfileNodeExists(childName)) {
-				IOrionUserProfileNode userProfileNode = root.getUserProfileNode(childName);
-				try {
-					User user = new User(childName, userProfileNode.get(UserConstants.KEY_LOGIN, childName), userProfileNode.get(UserConstants.KEY_NAME, ""), userProfileNode.get(UserConstants.KEY_PASSWORD, null) == null ? null : "" /* don't expose the password */); //$NON-NLS-1$ //$NON-NLS-2$
-					user.setEmail(userProfileNode.get(UserConstants.KEY_EMAIL, "")); //$NON-NLS-1$
-					if (!user.getEmail().equals("")) {
-						// update the email cache
-						emailCache.put(user.getEmail(), childName);
-					}
-					String blocked = userProfileNode.get(UserConstants.KEY_BLOCKED, "false");
-					if (blocked.equals("true")) {
-						user.setBlocked(true);
-					}
-					if (userProfileNode.get(UserConstants.KEY_EMAIL_CONFIRMATION, null) != null)
-						user.setConfirmationId(userProfileNode.get(UserConstants.KEY_EMAIL_CONFIRMATION, null));
-					String[] keys = userProfileNode.getUserProfileNode(USER_PROPERTIES).keys();
-					if (keys.length > 0) {
-						for (int i = 0; i < keys.length; i++) {
-							String key = keys[i];
-							String value = userProfileNode.getUserProfileNode(USER_PROPERTIES).get(key, "");
-							user.addProperty(key, value);
-							if (key.equals("openid")) {
-								// update the openid cache
-								openidCache.put(value, childName);
-							}
->>>>>>> 22268303
 						}
 					}
 					users.add(user);
