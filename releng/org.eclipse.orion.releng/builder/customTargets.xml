--- conflicted
+++ resolved
@@ -1,272 +1,258 @@
-<project name="WebIDE customTargets overrides" >
+<project name="WebIDE customTargets overrides" >
+
+	<property name="super" value="Build specific targets and properties" />
+	<import file="${eclipse.pdebuild.templates}/headless-build/customTargets.xml"/>
+	
+	<!-- Map files are here in the releng project -->
+	<target name="getMapFiles"  unless="skipMaps">
+		<!--<property name="mapsCheckoutTag" value="HEAD" /> -->
+		<mkdir dir="${buildDirectory}/maps" />
+		
+		<!--
+		<exec executable="git" dir="${buildDirectory}/maps">
+			<arg line="archive -format=tar -remote=ssh://dev.eclipse.org/gitroot/e4/org.eclipse.orion.server.git master releng/org.eclipse.orion.releng/maps | tar -xf -" />
+		</exec>
+		
+		<cvs cvsRoot="${mapsRepo}" package="${mapsRoot}" dest="${buildDirectory}/maps" tag="${mapsCheckoutTag}" />
+		<antcall target="${super}.getMapFiles" />
+			
+		<antcall target="compareMapFiles"/>
+		<antcall target="tagMapFiles" />
+		-->
+		<copy todir="${buildDirectory}/maps">
+			<fileset dir="${builder}/../maps" />
+		</copy>
+		
+		<replace dir="${buildDirectory}/maps/" value="${eclipsePlatformRepo}" token="ECLIPSE_PLATFORM_REPO" />
+		<antcall target="replaceUser" />
+	</target>
+	
+	<target name="replaceUser" if="gitUser" >
+		<replace dir="${buildDirectory}/maps/" value="repo=${gitUser}@dev.eclipse.org:/gitroot" token="repo=dev.eclipse.org:/gitroot" />
+	</target>
+	
+	<target name="tagMapFiles" if="tagMaps" >
+		<echo file="${mapTagFile}">
+lastMapTag=${mapsTagTag}
+		</echo>
+		<antcall target="${super}.tagMapFiles" />
+	</target>
+		
+	<target name="compareMapFiles" if="compareMaps">
+		<echo message="${mapTagFile}" />
+		<property file="${mapTagFile}" />
+		<property name="cvsDiff" value="${buildDirectory}/cvsDiff.txt" />
+		<cvs cvsRoot="${mapsRepo}" dest="${builder}/../maps" command="diff -w -r ${lastMapTag}" output="${cvsDiff}" />
+		<modifiedMaps mapDiffFile="${cvsDiff}" />
+	</target>
+	
+	<!-- ===================================================================== -->
+	<!-- Steps to do before fetching the build elements -->
+	<!-- ===================================================================== -->
+	<target name="preProcessRepos">
+		<p2.mirror source="${eclipsePlatformRepo}" destination="${repoBaseLocation}/launchers">
+			<slicingOptions includeOptional="false" includeNonGreedy="false" latestVersionOnly="true"/>
+			<iu id="org.eclipse.equinox.executable.feature.group" version=""/>
+		</p2.mirror>
+	</target>
+		
+	<target name="postFetch">
+		<replace dir="${buildDirectory}" includes="pluginVersions.properties,featureVersions.properties"  >
+			<replacefilter token="HEAD" value="${buildLabel}" />
+			<replacefilter token="origin/master" value="${buildLabel}" />
+		</replace>
+		<replace dir="${buildDirectory}" includes="sourceReferences.properties" token="${gitUser}@" value="" />
+		
+		<available property="jsdocHome" value="${base}/jsdoc-toolkit" file="${base}/jsdoc-toolkit" />
+		<available property="requirejsHome" value="${base}/requirejs" file="${base}/requirejs" />
+		<property name="closureJar" value="/shared/common/closure/compiler.jar" />
+
+		<antcall target="jsdocs" />
+		<antcall target="requirejs" />
+		
+		<!--
+		<ant dir="${basedir}" antfile="${builder}/scripts/closure.xml" target="runClosure" >
+			<property name="orion.client.core" value="${buildDirectory}/plugins/org.eclipse.orion.client.core/static"/>
+			<property name="orion.client.editor" value="${buildDirectory}/plugins/org.eclipse.orion.client.editor/web"/>
+			<property name="orion.client.git" value="${buildDirectory}/plugins/org.eclipse.orion.client.git/static"/>
+		</ant>
+		-->
+	</target>
+	
+	<target name="jsdocs" if="jsdocHome" >
+		<java jar="${jsdocHome}/jsrun.jar" fork="true"> 
+			<arg line="${jsdocHome}/app/run.js -s -v -a " />
+			<arg value="-r=3" />
+			<arg value="-t=${jsdocHome}/templates/jsdoc" />
+			<arg value="-d=${buildDirectory}/plugins/org.eclipse.orion.doc.isv/jsdoc" />
+			<arg value="${buildDirectory}/plugins/org.eclipse.orion.client.core/static/js/" />
+			<arg value="${buildDirectory}/plugins/org.eclipse.orion.client.editor/web/js/" />
+			<arg value="${buildDirectory}/plugins/org.eclipse.orion.client.git/static/js/" />
+			<arg value="${buildDirectory}/plugins/org.eclipse.orion.client.users.ui/static/profile/js/" />
+		</java>
+	</target>
+	
+	<macrodef name="optimize" >
+		<attribute name="name" />
+		<attribute name="appDir" default="@{name}" />
+		<sequential>
+			<java classname="org.mozilla.javascript.tools.shell.Main" fork="true" 
+				  dir="${buildDirectory}/optimization">
+				<classpath>
+					<pathelement location="${requirejsHome}/build/lib/rhino/js.jar" />
+					<pathelement location="${requirejsHome}/build/lib/closure/compiler.jar" />
+				</classpath>
+				<arg value="${requirejsHome}/bin/x.js"/>
+				<arg value="${requirejsHome}/bin"/>
+				<arg value="${requirejsHome}/build/build.js"/>
+				<arg value="./orion.build.js"/>
+				<arg value="optimize=closure" />
+				<arg value="name=@{name}" />
+				<arg value="out=@{appDir}/built-@{name}.js"/>
+				<arg value="appDir=@{appDir}" />
+				<arg value="baseUrl=." />
+				<arg value="dir=." />
+			</java>
+			
+			<replace file="${buildDirectory}/optimization/@{appDir}/@{name}.html" token="require([&quot;@{name}&quot;]);" value="require([&quot;built-@{name}&quot;]);" />
+			<copy todir="${buildDirectory}/plugins/org.eclipse.orion.client.core/static/@{appDir}" >
+				<fileset dir="${buildDirectory}/optimization/@{appDir}" includes="built-@{name}.js, @{name}.html" />
+			</copy>
+		</sequential>
+	</macrodef>
+	
+	<target name="requirejs" if="requirejsHome" >
+		<delete dir="${buildDirectory}/optimization" />
+		<copy file="${builder}/scripts/orion.build.js" tofile="${buildDirectory}/optimization/orion.build.js" overwrite="true"/>
+
+		<!-- Stage files for optimization --> 
+		<pathconvert property="dojoJar" >
+			<last><sort><fileset dir="${transformedRepoLocation}/plugins" includes="org.dojotoolkit_*.jar" /></sort></last>
+		</pathconvert>
+		<property name="dojoFolder" value="${buildDirectory}/optimization/org.dojotoolkit" />
+		<mkdir dir="${dojoFolder}" />
+		<unzip src="${dojoJar}" dest="${dojoFolder}" overwrite="false"/>
 
-	<property name="super" value="Build specific targets and properties" />
-	<import file="${eclipse.pdebuild.templates}/headless-build/customTargets.xml"/>
-	
-	<!-- Map files are here in the releng project -->
-	<target name="getMapFiles"  unless="skipMaps">
-		<!--<property name="mapsCheckoutTag" value="HEAD" /> -->
-		<mkdir dir="${buildDirectory}/maps" />
-		
-		<!--
-		<exec executable="git" dir="${buildDirectory}/maps">
-			<arg line="archive -format=tar -remote=ssh://dev.eclipse.org/gitroot/e4/org.eclipse.orion.server.git master releng/org.eclipse.orion.releng/maps | tar -xf -" />
-		</exec>
-		
-		<cvs cvsRoot="${mapsRepo}" package="${mapsRoot}" dest="${buildDirectory}/maps" tag="${mapsCheckoutTag}" />
-		<antcall target="${super}.getMapFiles" />
-			
-		<antcall target="compareMapFiles"/>
-		<antcall target="tagMapFiles" />
-		-->
-		<copy todir="${buildDirectory}/maps">
-			<fileset dir="${builder}/../maps" />
-		</copy>
-		
-		<replace dir="${buildDirectory}/maps/" value="${eclipsePlatformRepo}" token="ECLIPSE_PLATFORM_REPO" />
-		<antcall target="replaceUser" />
-	</target>
-	
-	<target name="replaceUser" if="gitUser" >
-		<replace dir="${buildDirectory}/maps/" value="repo=${gitUser}@dev.eclipse.org:/gitroot" token="repo=dev.eclipse.org:/gitroot" />
-	</target>
-	
-	<target name="tagMapFiles" if="tagMaps" >
-		<echo file="${mapTagFile}">
-lastMapTag=${mapsTagTag}
-		</echo>
-		<antcall target="${super}.tagMapFiles" />
-	</target>
-		
-	<target name="compareMapFiles" if="compareMaps">
-		<echo message="${mapTagFile}" />
-		<property file="${mapTagFile}" />
-		<property name="cvsDiff" value="${buildDirectory}/cvsDiff.txt" />
-		<cvs cvsRoot="${mapsRepo}" dest="${builder}/../maps" command="diff -w -r ${lastMapTag}" output="${cvsDiff}" />
-		<modifiedMaps mapDiffFile="${cvsDiff}" />
-	</target>
-	
-	<!-- ===================================================================== -->
-	<!-- Steps to do before fetching the build elements -->
-	<!-- ===================================================================== -->
-	<target name="preProcessRepos">
-		<p2.mirror source="${eclipsePlatformRepo}" destination="${repoBaseLocation}/launchers">
-			<slicingOptions includeOptional="false" includeNonGreedy="false" latestVersionOnly="true"/>
-			<iu id="org.eclipse.equinox.executable.feature.group" version=""/>
-		</p2.mirror>
-	</target>
-		
-	<target name="postFetch">
-		<replace dir="${buildDirectory}" includes="pluginVersions.properties,featureVersions.properties"  >
-			<replacefilter token="HEAD" value="${buildLabel}" />
-			<replacefilter token="origin/master" value="${buildLabel}" />
-		</replace>
-		<replace dir="${buildDirectory}" includes="sourceReferences.properties" token="${gitUser}@" value="" />
-		
-		<available property="jsdocHome" value="${base}/jsdoc-toolkit" file="${base}/jsdoc-toolkit" />
-		<available property="requirejsHome" value="${base}/requirejs" file="${base}/requirejs" />
-		<property name="closureJar" value="/shared/common/closure/compiler.jar" />
-
-		<antcall target="jsdocs" />
-		<antcall target="requirejs" />
-		
-		<!--
-		<ant dir="${basedir}" antfile="${builder}/scripts/closure.xml" target="runClosure" >
-			<property name="orion.client.core" value="${buildDirectory}/plugins/org.eclipse.orion.client.core/static"/>
-			<property name="orion.client.editor" value="${buildDirectory}/plugins/org.eclipse.orion.client.editor/web"/>
-			<property name="orion.client.git" value="${buildDirectory}/plugins/org.eclipse.orion.client.git/static"/>
-		</ant>
-		-->
-	</target>
-	
-	<target name="jsdocs" if="jsdocHome" >
-		<java jar="${jsdocHome}/jsrun.jar" fork="true"> 
-			<arg line="${jsdocHome}/app/run.js -s -v -a " />
-			<arg value="-r=3" />
-			<arg value="-t=${jsdocHome}/templates/jsdoc" />
-			<arg value="-d=${buildDirectory}/plugins/org.eclipse.orion.doc.isv/jsdoc" />
-			<arg value="${buildDirectory}/plugins/org.eclipse.orion.client.core/static/js/" />
-			<arg value="${buildDirectory}/plugins/org.eclipse.orion.client.editor/web/js/" />
-			<arg value="${buildDirectory}/plugins/org.eclipse.orion.client.git/static/js/" />
-			<arg value="${buildDirectory}/plugins/org.eclipse.orion.client.users.ui/static/profile/js/" />
-		</java>
-	</target>
-	
-	<macrodef name="optimize" >
-		<attribute name="name" />
-		<attribute name="appDir" default="@{name}" />
-		<sequential>
-			<java classname="org.mozilla.javascript.tools.shell.Main" fork="true" 
-				  dir="${buildDirectory}/optimization">
-				<classpath>
-					<pathelement location="${requirejsHome}/build/lib/rhino/js.jar" />
-					<pathelement location="${requirejsHome}/build/lib/closure/compiler.jar" />
-				</classpath>
-				<arg value="${requirejsHome}/bin/x.js"/>
-				<arg value="${requirejsHome}/bin"/>
-				<arg value="${requirejsHome}/build/build.js"/>
-				<arg value="./orion.build.js"/>
-				<arg value="optimize=closure" />
-				<arg value="name=@{name}" />
-				<arg value="out=@{appDir}/built-@{name}.js"/>
-				<arg value="appDir=@{appDir}" />
-				<arg value="baseUrl=." />
-				<arg value="dir=." />
-			</java>
-			
-			<replace file="${buildDirectory}/optimization/@{appDir}/@{name}.html" token="require([&quot;@{name}&quot;]);" value="require([&quot;built-@{name}&quot;]);" />
-			<copy todir="${buildDirectory}/plugins/org.eclipse.orion.client.core/static/@{appDir}" >
-				<fileset dir="${buildDirectory}/optimization/@{appDir}" includes="built-@{name}.js, @{name}.html" />
-			</copy>
-		</sequential>
-	</macrodef>
-	
-	<target name="requirejs" if="requirejsHome" >
-		<delete dir="${buildDirectory}/optimization" />
-		<copy file="${builder}/scripts/orion.build.js" tofile="${buildDirectory}/optimization/orion.build.js" overwrite="true"/>
-
-		<!-- Stage files for optimization --> 
-		<pathconvert property="dojoJar" >
-			<last><sort><fileset dir="${transformedRepoLocation}/plugins" includes="org.dojotoolkit_*.jar" /></sort></last>
-		</pathconvert>
-		<property name="dojoFolder" value="${buildDirectory}/optimization/org.dojotoolkit" />
-		<mkdir dir="${dojoFolder}" />
-		<unzip src="${dojoJar}" dest="${dojoFolder}" overwrite="false"/>
-
-		<copy todir="${buildDirectory}/optimization" >
-			<fileset dir="${buildDirectory}/plugins/org.eclipse.orion.client.core/static" includes="**"/>
-		</copy>
-		<copy todir="${dojoFolder}" >
-			<fileset dir="${buildDirectory}/plugins/org.eclipse.orion.client.core/static" includes="dojox/**" />
-		</copy>
-		
-		<!-- invoke requirejs -->
-		<optimize appDir="navigate" name="table" />
-		<optimize appDir="navigate" name="tree" />
-		<optimize name="edit" />
-		<optimize name="compare" />
-		<optimize name="search" />
-		<optimize appDir="sites" name="site" />
-		<optimize appDir="sites" name="sites" />
-		
-		<java classname="org.mozilla.javascript.tools.shell.Main">
-			<classpath>
-				<pathelement location="${requirejsHome}/build/lib/rhino/js.jar" />
-				<pathelement location="${closureJar}" />
-			</classpath>
-			<arg value="${requirejsHome}/bin/x.js"/>
-			<arg value="${requirejsHome}/bin"/>
-			<arg value="${requirejsHome}/build/build.js"/>
-			<arg value="${builder}/scripts/orion.build.js"/>
-			<arg value="optimize=none" />
-			<arg value="appDir=${buildDirectory}/optimization" />
-			<arg value="dir=${buildDirectory}/optimization" />
-		</java>
-
-		<!-- copy css back -->
-		<copy todir="${buildDirectory}/plugins/org.eclipse.orion.client.core/static" >
-			<fileset dir="${buildDirectory}/optimization" includes="**/*.css" excludes="org.dojotoolkit/"/>
-		</copy>
-	</target>
-		
-	<target name="preGenerate">
-		<replace file="${buildDirectory}/features/org.eclipse.pde.build.container.feature/feature.xml" token="1.0.0" value="0.2.0.qualifier" />
-	</target>
-
-	<macrodef name="adjustInfoPlist">
-		<attribute name="suffix" />
-		<sequential>
-			<pathconvert property="macRootArchive.@{suffix}" >
-				<last><sort><fileset dir="${buildDirectory}/buildRepo/binary" includes="org.eclipse.orion_root.@{suffix}*" /></sort></last>
-			</pathconvert>
-			
-			<mkdir dir="${buildDirectory}/rootMacosx/@{suffix}"/>
-			<unzip src="${macRootArchive.@{suffix}}" dest="${buildDirectory}/rootMacosx/@{suffix}" overwrite="true" />
-			<replace file="${buildDirectory}/rootMacosx/@{suffix}/eclipse.app/Contents/Info.plist">
-				<replacetoken>CFBundleExecutable</replacetoken>
-				<replacevalue>LSBackgroundOnly&lt;/key&gt;
-			&lt;string&gt;1&lt;/string&gt;
-		&lt;key&gt;CFBundleExecutable</replacevalue>
-			</replace>
-			<zip destfile="${macRootArchive.@{suffix}}" basedir="${buildDirectory}/rootMacosx/@{suffix}" includes="**"/>
-		</sequential>
-	</macrodef>
-
-	<target name="postAssemble">
-<<<<<<< HEAD
-		<!--
-		<adjustInfoPlist suffix="cocoa.macosx.x86" />
-		<adjustInfoPlist suffix="cocoa.macosx.x86_64" />
-=======
-		<fileset dir="${buildDirectory}/buildRepo/binary" includes="org.eclipse.orion_root.cocoa.macosx*" id="root.cocoa.macosx" />
-		<property name="macRootArchive" refid="root.cocoa.macosx" />
-		<mkdir dir="${buildDirectory}/rootMacosx"/>
-		<unzip src="${buildDirectory}/buildRepo/binary/${macRootArchive}" dest="${buildDirectory}/rootMacosx" overwrite="true" />
-		<replace file="${buildDirectory}/rootMacosx/orion.app/Contents/Info.plist">
-			<replacetoken>CFBundleExecutable</replacetoken>
-			<replacevalue>LSBackgroundOnly&lt;/key&gt;
-		&lt;string&gt;1&lt;/string&gt;
-	&lt;key&gt;CFBundleExecutable</replacevalue>
-		</replace>
-		<zip destfile="${buildDirectory}/buildRepo/binary/${macRootArchive}" basedir="${buildDirectory}/rootMacosx" includes="**"/>
->>>>>>> 862d4907
-		<p2.process.artifacts repositoryPath="file:${buildDirectory}/buildRepo" />
-		-->
-	</target>	
-	
-	<target name="postBuild" >
-		<property name="buildResultLocation" value="${buildDirectory}/${buildLabel}" />
-		<property name="dropLocation" value="${buildResultLocation}/drop" />
-		<mkdir dir="${dropLocation}" />
-
-		<antcall target="gatherLogs" />
-		<antcall target="launchWebIDE" />
-		<antcall target="copyResults" />
-		
-		<mkdir dir="${buildDirectory}/formatRepo" />
-		<copy file="${builder}/html/artifacts.xml" todir="${buildDirectory}/formatRepo" />
-		<replace file="${buildDirectory}/formatRepo/artifacts.xml" token="@REPO@" value="0.2-${buildType}-builds/${buildLabel}" />
-		
-		<p2.mirror source="file:${p2.metadata.repo}" log="${buildDirectory}/${buildLabel}/mirrorLog.txt" ignoreErrors="true" >
-			<slicingOptions latestVersionOnly="true"/>
-			<destination compressed="true" name="Orion ${buildLabel} metadata" location="file:${updateSite}/${buildLabel}" append="true" format="file:${p2.repo}" kind="metadata" />
-			<destination compressed="true" name="Orion ${buildLabel} artifacts" location="file:${updateSite}/${buildLabel}" append="true" format="file:${buildDirectory}/formatRepo" kind="artifact"/>
-			<comparator comparator="org.eclipse.equinox.p2.repository.tools.jar.comparator" comparatorLog="${dropLocation}/comparatorlog.txt">
-				<repository location="file:${updateSite}" />
-			</comparator>
-		</p2.mirror>
-        <p2.composite.artifact.repository.add location="file:${updateSite}" child="${buildLabel}" />
-        <p2.composite.metadata.repository.add location="file:${updateSite}" child="${buildLabel}" />
-	</target>
-	
-	<target name="copyResults"  >
-		<zip destFile="${dropLocation}/compileLogs-${buildLabel}.zip" basedir="${buildResultLocation}/compilelogs/plugins" includes="**" />
-		<copy todir="${dropLocation}" >
-			<fileset dir="${buildResultLocation}" includes="${archiveNamePrefix}*" />
-		</copy>	
-
-		<!-- generate the build index, guess the component version numbers -->
-		<filter token="repmaindate" value="${TODAY}" />
-		<filter token="repbuildlabel" value="${buildLabel}" />
-		<copy filtering="true" file="${builder}/html/build.index.html" tofile="${dropLocation}/index.html" />
-		<copy file="${builder}/html/build.download.php" tofile="${dropLocation}/download.php" />
-
-		<copy file="${buildResultLocation}/../directory.txt" tofile="${dropLocation}/directory.txt" />
-		<available file="${base}/logs/current.log" property="logExists" />
-		<antcall target="copyLog" />
-	</target>
-	
-	<target name="copyLog" if="logExists" >
-		<copy file="${base}/logs/current.log" tofile="${dropLocation}/buildLog-${buildLabel}.txt" />
-	</target>
-	
-	<target name="launchWebIDE" if="launchWebIDE" >
-		<exec executable="bash" >
-			<arg value="${builder}/scripts/launchWebIDE.sh" />
-			<arg value="-archive" />
-			<arg value="${buildDirectory}/${buildLabel}/${archiveNamePrefix}-linux.gtk.x86.zip"/>
-		</exec>
-		<echo message="${buildLabel}" file="/web/http/build.label" />
-	</target>
-	
-</project>
+		<copy todir="${buildDirectory}/optimization" >
+			<fileset dir="${buildDirectory}/plugins/org.eclipse.orion.client.core/static" includes="**"/>
+		</copy>
+		<copy todir="${dojoFolder}" >
+			<fileset dir="${buildDirectory}/plugins/org.eclipse.orion.client.core/static" includes="dojox/**" />
+		</copy>
+		
+		<!-- invoke requirejs -->
+		<optimize appDir="navigate" name="table" />
+		<optimize appDir="navigate" name="tree" />
+		<optimize name="edit" />
+		<optimize name="compare" />
+		<optimize name="search" />
+		<optimize appDir="sites" name="site" />
+		<optimize appDir="sites" name="sites" />
+		
+		<java classname="org.mozilla.javascript.tools.shell.Main">
+			<classpath>
+				<pathelement location="${requirejsHome}/build/lib/rhino/js.jar" />
+				<pathelement location="${closureJar}" />
+			</classpath>
+			<arg value="${requirejsHome}/bin/x.js"/>
+			<arg value="${requirejsHome}/bin"/>
+			<arg value="${requirejsHome}/build/build.js"/>
+			<arg value="${builder}/scripts/orion.build.js"/>
+			<arg value="optimize=none" />
+			<arg value="appDir=${buildDirectory}/optimization" />
+			<arg value="dir=${buildDirectory}/optimization" />
+		</java>
+
+		<!-- copy css back -->
+		<copy todir="${buildDirectory}/plugins/org.eclipse.orion.client.core/static" >
+			<fileset dir="${buildDirectory}/optimization" includes="**/*.css" excludes="org.dojotoolkit/"/>
+		</copy>
+	</target>
+		
+	<target name="preGenerate">
+		<replace file="${buildDirectory}/features/org.eclipse.pde.build.container.feature/feature.xml" token="1.0.0" value="0.2.0.qualifier" />
+	</target>
+
+	<macrodef name="adjustInfoPlist">
+		<attribute name="suffix" />
+		<sequential>
+			<pathconvert property="macRootArchive.@{suffix}" >
+				<last><sort><fileset dir="${buildDirectory}/buildRepo/binary" includes="org.eclipse.orion_root.@{suffix}*" /></sort></last>
+			</pathconvert>
+			
+			<mkdir dir="${buildDirectory}/rootMacosx/@{suffix}"/>
+			<unzip src="${macRootArchive.@{suffix}}" dest="${buildDirectory}/rootMacosx/@{suffix}" overwrite="true" />
+			<replace file="${buildDirectory}/rootMacosx/@{suffix}/orion.app/Contents/Info.plist">
+				<replacetoken>CFBundleExecutable</replacetoken>
+				<replacevalue>LSBackgroundOnly&lt;/key&gt;
+			&lt;string&gt;1&lt;/string&gt;
+		&lt;key&gt;CFBundleExecutable</replacevalue>
+			</replace>
+			<zip destfile="${macRootArchive.@{suffix}}" basedir="${buildDirectory}/rootMacosx/@{suffix}" includes="**"/>
+		</sequential>
+	</macrodef>
+
+	<target name="postAssemble">
+		<!--
+		<adjustInfoPlist suffix="cocoa.macosx.x86" />
+		<adjustInfoPlist suffix="cocoa.macosx.x86_64" />
+		<p2.process.artifacts repositoryPath="file:${buildDirectory}/buildRepo" />
+		-->
+	</target>	
+	
+	<target name="postBuild" >
+		<property name="buildResultLocation" value="${buildDirectory}/${buildLabel}" />
+		<property name="dropLocation" value="${buildResultLocation}/drop" />
+		<mkdir dir="${dropLocation}" />
+
+		<antcall target="gatherLogs" />
+		<antcall target="launchWebIDE" />
+		<antcall target="copyResults" />
+		
+		<mkdir dir="${buildDirectory}/formatRepo" />
+		<copy file="${builder}/html/artifacts.xml" todir="${buildDirectory}/formatRepo" />
+		<replace file="${buildDirectory}/formatRepo/artifacts.xml" token="@REPO@" value="0.2-${buildType}-builds/${buildLabel}" />
+		
+		<p2.mirror source="file:${p2.metadata.repo}" log="${buildDirectory}/${buildLabel}/mirrorLog.txt" ignoreErrors="true" >
+			<slicingOptions latestVersionOnly="true"/>
+			<destination compressed="true" name="Orion ${buildLabel} metadata" location="file:${updateSite}/${buildLabel}" append="true" format="file:${p2.repo}" kind="metadata" />
+			<destination compressed="true" name="Orion ${buildLabel} artifacts" location="file:${updateSite}/${buildLabel}" append="true" format="file:${buildDirectory}/formatRepo" kind="artifact"/>
+			<comparator comparator="org.eclipse.equinox.p2.repository.tools.jar.comparator" comparatorLog="${dropLocation}/comparatorlog.txt">
+				<repository location="file:${updateSite}" />
+			</comparator>
+		</p2.mirror>
+        <p2.composite.artifact.repository.add location="file:${updateSite}" child="${buildLabel}" />
+        <p2.composite.metadata.repository.add location="file:${updateSite}" child="${buildLabel}" />
+	</target>
+	
+	<target name="copyResults"  >
+		<zip destFile="${dropLocation}/compileLogs-${buildLabel}.zip" basedir="${buildResultLocation}/compilelogs/plugins" includes="**" />
+		<copy todir="${dropLocation}" >
+			<fileset dir="${buildResultLocation}" includes="${archiveNamePrefix}*" />
+		</copy>	
+
+		<!-- generate the build index, guess the component version numbers -->
+		<filter token="repmaindate" value="${TODAY}" />
+		<filter token="repbuildlabel" value="${buildLabel}" />
+		<copy filtering="true" file="${builder}/html/build.index.html" tofile="${dropLocation}/index.html" />
+		<copy file="${builder}/html/build.download.php" tofile="${dropLocation}/download.php" />
+
+		<copy file="${buildResultLocation}/../directory.txt" tofile="${dropLocation}/directory.txt" />
+		<available file="${base}/logs/current.log" property="logExists" />
+		<antcall target="copyLog" />
+	</target>
+	
+	<target name="copyLog" if="logExists" >
+		<copy file="${base}/logs/current.log" tofile="${dropLocation}/buildLog-${buildLabel}.txt" />
+	</target>
+	
+	<target name="launchWebIDE" if="launchWebIDE" >
+		<exec executable="bash" >
+			<arg value="${builder}/scripts/launchWebIDE.sh" />
+			<arg value="-archive" />
+			<arg value="${buildDirectory}/${buildLabel}/${archiveNamePrefix}-linux.gtk.x86.zip"/>
+		</exec>
+		<echo message="${buildLabel}" file="/web/http/build.label" />
+	</target>
+	
+</project>