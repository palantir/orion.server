/*******************************************************************************
 * Copyright (c) 2010, 2011 IBM Corporation and others 
 * All rights reserved. This program and the accompanying materials
 * are made available under the terms of the Eclipse Public License v1.0
 * which accompanies this distribution, and is available at
 * http://www.eclipse.org/legal/epl-v10.html
 * 
 * Contributors:
 * IBM Corporation - initial API and implementation
 *******************************************************************************/
package org.eclipse.orion.server.authentication.formopenid;

import java.io.IOException;
import java.util.Properties;

import javax.servlet.ServletException;
import javax.servlet.http.HttpServletRequest;
import javax.servlet.http.HttpServletResponse;

import org.eclipse.core.runtime.IStatus;
import org.eclipse.core.runtime.Status;
import org.eclipse.orion.internal.server.servlets.ProtocolConstants;
import org.eclipse.orion.server.authentication.form.core.FormAuthHelper;
import org.eclipse.orion.server.authentication.formopenid.httpcontext.BundleEntryHttpContext;
import org.eclipse.orion.server.authentication.formopenid.servlets.AuthInitServlet;
import org.eclipse.orion.server.authentication.formopenid.servlets.FormOpenIdLoginServlet;
import org.eclipse.orion.server.authentication.formopenid.servlets.FormOpenIdLogoutServlet;
import org.eclipse.orion.server.core.LogHelper;
import org.eclipse.orion.server.core.authentication.IAuthenticationService;
import org.eclipse.orion.server.openid.core.OpenIdHelper;
import org.json.JSONException;
import org.json.JSONObject;
import org.osgi.framework.Version;
import org.osgi.service.http.HttpContext;
import org.osgi.service.http.HttpService;
import org.osgi.service.http.NamespaceException;

public class FormOpenIdAuthenticationService implements IAuthenticationService {

	private HttpService httpService;
	private Properties defaultAuthenticationProperties;
	public static final String OPENIDS_PROPERTY = "openids"; //$NON-NLS-1$

	private boolean registered = false;

	public Properties getDefaultAuthenticationProperties() {
		return defaultAuthenticationProperties;
	}

	public String authenticateUser(HttpServletRequest req, HttpServletResponse resp, Properties properties) throws IOException {
		String user = getAuthenticatedUser(req, resp, properties);
		if (user == null) {
			setNotAuthenticated(req, resp, properties);
		}
		return user;
	}

	public String getAuthenticatedUser(HttpServletRequest req, HttpServletResponse resp, Properties properties) throws IOException {
		String formUser = FormAuthHelper.getAuthenticatedUser(req);
		if (formUser != null) {
			return formUser;
		}
		return OpenIdHelper.getAuthenticatedUser(req);
	}

	public String getAuthType() {
		// TODO What shall I return?
		return "FORM"; //$NON-NLS-1$
	}

	public void configure(Properties properties) {
		this.defaultAuthenticationProperties = properties;
		try {
			httpService.registerServlet("/auth2", new AuthInitServlet( //$NON-NLS-1$
					properties), null, new BundleEntryHttpContext(Activator.getBundleContext().getBundle()));
			httpService.registerResources("/authenticationPlugin.html", "/web/authenticationPlugin.html", new BundleEntryHttpContext(Activator.getBundleContext().getBundle()));
		} catch (Exception e) {
			LogHelper.log(new Status(IStatus.WARNING, Activator.PI_FORMOPENID_SERVLETS, "Reconfiguring FormOpenIdAuthenticationService"));

			try {
				httpService.unregister("/auth2");
				httpService.registerServlet("/auth2", new AuthInitServlet(properties), null, new BundleEntryHttpContext(Activator.getBundleContext().getBundle()));
			} catch (ServletException e1) {
				LogHelper.log(new Status(IStatus.ERROR, Activator.PI_FORMOPENID_SERVLETS, 1, "An error occured when registering servlets", e1));
			} catch (NamespaceException e1) {
				LogHelper.log(new Status(IStatus.ERROR, Activator.PI_FORMOPENID_SERVLETS, 1, "A namespace error occured when registering servlets", e1));
			} catch (IllegalArgumentException e1) {
				LogHelper.log(new Status(IStatus.ERROR, Activator.PI_FORMOPENID_SERVLETS, 1, "FormOpenIdAuthenticationService could not be configured", e1));
			}
		}
	}

	private void setNotAuthenticated(HttpServletRequest req, HttpServletResponse resp, Properties properties) throws IOException {
		resp.setHeader("WWW-Authenticate", HttpServletRequest.FORM_AUTH); //$NON-NLS-1$
		resp.setStatus(HttpServletResponse.SC_UNAUTHORIZED);
<<<<<<< HEAD
		resp.setContentType(ProtocolConstants.CONTENT_TYPE_JSON);
		JSONObject result = new JSONObject();
		try {
			result.put("SignInLocation", "/mixloginstatic/LoginWindow.html");
			result.put("SignInKey", "FORMOpenIdUser");
		} catch (JSONException e) {
			LogHelper.log(new Status(IStatus.ERROR, Activator.PI_FORMOPENID_SERVLETS, 1, "An error occured during authenitcation", e));
=======

		// redirection from FormAuthenticationService.setNotAuthenticated
		String versionString = req.getHeader("Orion-Version"); //$NON-NLS-1$
		Version version = versionString == null ? null : new Version(versionString);

		// TODO: This is a workaround for calls
		// that does not include the WebEclipse version header
		String xRequestedWith = req.getHeader("X-Requested-With"); //$NON-NLS-1$

		if (version == null && !"XMLHttpRequest".equals(xRequestedWith)) { //$NON-NLS-1$
			try {
				req.getRequestDispatcher("/mixloginstatic/LoginWindow.html").forward(req, resp);
			} catch (ServletException e) {
				LogHelper.log(new Status(IStatus.ERROR, Activator.PI_FORMOPENID_SERVLETS, 1, "An error occured during authenitcation", e));
			}
		} else {
			resp.setContentType(ProtocolConstants.CONTENT_TYPE_JSON);
			JSONObject result = new JSONObject();
			try {
				result.put("SignInLocation", "/mixloginstatic/LoginWindow.html");
			} catch (JSONException e) {
				LogHelper.log(new Status(IStatus.ERROR, Activator.PI_FORMOPENID_SERVLETS, 1, "An error occured during authenitcation", e));
			}
			resp.getWriter().print(result.toString());
>>>>>>> 374f798b
		}
	}

	public void setHttpService(HttpService hs) {
		httpService = hs;

		HttpContext httpContext = new BundleEntryHttpContext(Activator.getBundleContext().getBundle());

		try {
			httpService.registerResources("/mixloginstatic", "/web", //$NON-NLS-1$ //$NON-NLS-2$
					httpContext);
			httpService.registerServlet("/login", new FormOpenIdLoginServlet(this), null, httpContext); //$NON-NLS-1$
			httpService.registerServlet("/logout", new FormOpenIdLogoutServlet(), null, httpContext); //$NON-NLS-1$
		} catch (ServletException e) {
			LogHelper.log(new Status(IStatus.ERROR, Activator.PI_FORMOPENID_SERVLETS, 1, "An error occured when registering servlets", e));
		} catch (NamespaceException e) {
			LogHelper.log(new Status(IStatus.ERROR, Activator.PI_FORMOPENID_SERVLETS, 1, "A namespace error occured when registering servlets", e));
		}

	}

	public void unsetHttpService(HttpService hs) {
		if (httpService != null) {
			httpService.unregister("/mixlogin"); //$NON-NLS-1$
			httpService.unregister("/mixloginstatic"); //$NON-NLS-1$
			httpService.unregister("/login"); //$NON-NLS-1$
			httpService.unregister("/logout"); //$NON-NLS-1$
			httpService = null;
		}
	}

	public void setRegistered(boolean registered) {
		this.registered = registered;
		Activator.getDefault().getResourceDecorator().setDecorate(registered);
	}

	public boolean getRegistered() {
		return registered;
	}
}
<|MERGE_RESOLUTION|>--- conflicted
+++ resolved
@@ -1,169 +1,160 @@
-/*******************************************************************************
- * Copyright (c) 2010, 2011 IBM Corporation and others 
- * All rights reserved. This program and the accompanying materials
- * are made available under the terms of the Eclipse Public License v1.0
- * which accompanies this distribution, and is available at
- * http://www.eclipse.org/legal/epl-v10.html
- * 
- * Contributors:
- * IBM Corporation - initial API and implementation
- *******************************************************************************/
-package org.eclipse.orion.server.authentication.formopenid;
-
-import java.io.IOException;
-import java.util.Properties;
-
-import javax.servlet.ServletException;
-import javax.servlet.http.HttpServletRequest;
-import javax.servlet.http.HttpServletResponse;
-
-import org.eclipse.core.runtime.IStatus;
-import org.eclipse.core.runtime.Status;
-import org.eclipse.orion.internal.server.servlets.ProtocolConstants;
-import org.eclipse.orion.server.authentication.form.core.FormAuthHelper;
-import org.eclipse.orion.server.authentication.formopenid.httpcontext.BundleEntryHttpContext;
-import org.eclipse.orion.server.authentication.formopenid.servlets.AuthInitServlet;
-import org.eclipse.orion.server.authentication.formopenid.servlets.FormOpenIdLoginServlet;
-import org.eclipse.orion.server.authentication.formopenid.servlets.FormOpenIdLogoutServlet;
-import org.eclipse.orion.server.core.LogHelper;
-import org.eclipse.orion.server.core.authentication.IAuthenticationService;
-import org.eclipse.orion.server.openid.core.OpenIdHelper;
-import org.json.JSONException;
-import org.json.JSONObject;
-import org.osgi.framework.Version;
-import org.osgi.service.http.HttpContext;
-import org.osgi.service.http.HttpService;
-import org.osgi.service.http.NamespaceException;
-
-public class FormOpenIdAuthenticationService implements IAuthenticationService {
-
-	private HttpService httpService;
-	private Properties defaultAuthenticationProperties;
-	public static final String OPENIDS_PROPERTY = "openids"; //$NON-NLS-1$
-
-	private boolean registered = false;
-
-	public Properties getDefaultAuthenticationProperties() {
-		return defaultAuthenticationProperties;
-	}
-
-	public String authenticateUser(HttpServletRequest req, HttpServletResponse resp, Properties properties) throws IOException {
-		String user = getAuthenticatedUser(req, resp, properties);
-		if (user == null) {
-			setNotAuthenticated(req, resp, properties);
-		}
-		return user;
-	}
-
-	public String getAuthenticatedUser(HttpServletRequest req, HttpServletResponse resp, Properties properties) throws IOException {
-		String formUser = FormAuthHelper.getAuthenticatedUser(req);
-		if (formUser != null) {
-			return formUser;
-		}
-		return OpenIdHelper.getAuthenticatedUser(req);
-	}
-
-	public String getAuthType() {
-		// TODO What shall I return?
-		return "FORM"; //$NON-NLS-1$
-	}
-
-	public void configure(Properties properties) {
-		this.defaultAuthenticationProperties = properties;
-		try {
-			httpService.registerServlet("/auth2", new AuthInitServlet( //$NON-NLS-1$
-					properties), null, new BundleEntryHttpContext(Activator.getBundleContext().getBundle()));
-			httpService.registerResources("/authenticationPlugin.html", "/web/authenticationPlugin.html", new BundleEntryHttpContext(Activator.getBundleContext().getBundle()));
-		} catch (Exception e) {
-			LogHelper.log(new Status(IStatus.WARNING, Activator.PI_FORMOPENID_SERVLETS, "Reconfiguring FormOpenIdAuthenticationService"));
-
-			try {
-				httpService.unregister("/auth2");
-				httpService.registerServlet("/auth2", new AuthInitServlet(properties), null, new BundleEntryHttpContext(Activator.getBundleContext().getBundle()));
-			} catch (ServletException e1) {
-				LogHelper.log(new Status(IStatus.ERROR, Activator.PI_FORMOPENID_SERVLETS, 1, "An error occured when registering servlets", e1));
-			} catch (NamespaceException e1) {
-				LogHelper.log(new Status(IStatus.ERROR, Activator.PI_FORMOPENID_SERVLETS, 1, "A namespace error occured when registering servlets", e1));
-			} catch (IllegalArgumentException e1) {
-				LogHelper.log(new Status(IStatus.ERROR, Activator.PI_FORMOPENID_SERVLETS, 1, "FormOpenIdAuthenticationService could not be configured", e1));
-			}
-		}
-	}
-
-	private void setNotAuthenticated(HttpServletRequest req, HttpServletResponse resp, Properties properties) throws IOException {
-		resp.setHeader("WWW-Authenticate", HttpServletRequest.FORM_AUTH); //$NON-NLS-1$
+/*******************************************************************************
+ * Copyright (c) 2010, 2011 IBM Corporation and others 
+ * All rights reserved. This program and the accompanying materials
+ * are made available under the terms of the Eclipse Public License v1.0
+ * which accompanies this distribution, and is available at
+ * http://www.eclipse.org/legal/epl-v10.html
+ * 
+ * Contributors:
+ * IBM Corporation - initial API and implementation
+ *******************************************************************************/
+package org.eclipse.orion.server.authentication.formopenid;
+
+import java.io.IOException;
+import java.util.Properties;
+
+import javax.servlet.ServletException;
+import javax.servlet.http.HttpServletRequest;
+import javax.servlet.http.HttpServletResponse;
+
+import org.eclipse.core.runtime.IStatus;
+import org.eclipse.core.runtime.Status;
+import org.eclipse.orion.internal.server.servlets.ProtocolConstants;
+import org.eclipse.orion.server.authentication.form.core.FormAuthHelper;
+import org.eclipse.orion.server.authentication.formopenid.httpcontext.BundleEntryHttpContext;
+import org.eclipse.orion.server.authentication.formopenid.servlets.AuthInitServlet;
+import org.eclipse.orion.server.authentication.formopenid.servlets.FormOpenIdLoginServlet;
+import org.eclipse.orion.server.authentication.formopenid.servlets.FormOpenIdLogoutServlet;
+import org.eclipse.orion.server.core.LogHelper;
+import org.eclipse.orion.server.core.authentication.IAuthenticationService;
+import org.eclipse.orion.server.openid.core.OpenIdHelper;
+import org.json.JSONException;
+import org.json.JSONObject;
+import org.osgi.framework.Version;
+import org.osgi.service.http.HttpContext;
+import org.osgi.service.http.HttpService;
+import org.osgi.service.http.NamespaceException;
+
+public class FormOpenIdAuthenticationService implements IAuthenticationService {
+
+	private HttpService httpService;
+	private Properties defaultAuthenticationProperties;
+	public static final String OPENIDS_PROPERTY = "openids"; //$NON-NLS-1$
+
+	private boolean registered = false;
+
+	public Properties getDefaultAuthenticationProperties() {
+		return defaultAuthenticationProperties;
+	}
+
+	public String authenticateUser(HttpServletRequest req, HttpServletResponse resp, Properties properties) throws IOException {
+		String user = getAuthenticatedUser(req, resp, properties);
+		if (user == null) {
+			setNotAuthenticated(req, resp, properties);
+		}
+		return user;
+	}
+
+	public String getAuthenticatedUser(HttpServletRequest req, HttpServletResponse resp, Properties properties) throws IOException {
+		String formUser = FormAuthHelper.getAuthenticatedUser(req);
+		if (formUser != null) {
+			return formUser;
+		}
+		return OpenIdHelper.getAuthenticatedUser(req);
+	}
+
+	public String getAuthType() {
+		// TODO What shall I return?
+		return "FORM"; //$NON-NLS-1$
+	}
+
+	public void configure(Properties properties) {
+		this.defaultAuthenticationProperties = properties;
+		try {
+			httpService.registerServlet("/auth2", new AuthInitServlet( //$NON-NLS-1$
+					properties), null, new BundleEntryHttpContext(Activator.getBundleContext().getBundle()));
+			httpService.registerResources("/authenticationPlugin.html", "/web/authenticationPlugin.html", new BundleEntryHttpContext(Activator.getBundleContext().getBundle()));
+		} catch (Exception e) {
+			LogHelper.log(new Status(IStatus.WARNING, Activator.PI_FORMOPENID_SERVLETS, "Reconfiguring FormOpenIdAuthenticationService"));
+
+			try {
+				httpService.unregister("/auth2");
+				httpService.registerServlet("/auth2", new AuthInitServlet(properties), null, new BundleEntryHttpContext(Activator.getBundleContext().getBundle()));
+			} catch (ServletException e1) {
+				LogHelper.log(new Status(IStatus.ERROR, Activator.PI_FORMOPENID_SERVLETS, 1, "An error occured when registering servlets", e1));
+			} catch (NamespaceException e1) {
+				LogHelper.log(new Status(IStatus.ERROR, Activator.PI_FORMOPENID_SERVLETS, 1, "A namespace error occured when registering servlets", e1));
+			} catch (IllegalArgumentException e1) {
+				LogHelper.log(new Status(IStatus.ERROR, Activator.PI_FORMOPENID_SERVLETS, 1, "FormOpenIdAuthenticationService could not be configured", e1));
+			}
+		}
+	}
+
+	private void setNotAuthenticated(HttpServletRequest req, HttpServletResponse resp, Properties properties) throws IOException {
+		resp.setHeader("WWW-Authenticate", HttpServletRequest.FORM_AUTH); //$NON-NLS-1$
 		resp.setStatus(HttpServletResponse.SC_UNAUTHORIZED);
-<<<<<<< HEAD
-		resp.setContentType(ProtocolConstants.CONTENT_TYPE_JSON);
-		JSONObject result = new JSONObject();
-		try {
-			result.put("SignInLocation", "/mixloginstatic/LoginWindow.html");
-			result.put("SignInKey", "FORMOpenIdUser");
-		} catch (JSONException e) {
-			LogHelper.log(new Status(IStatus.ERROR, Activator.PI_FORMOPENID_SERVLETS, 1, "An error occured during authenitcation", e));
-=======
-
-		// redirection from FormAuthenticationService.setNotAuthenticated
-		String versionString = req.getHeader("Orion-Version"); //$NON-NLS-1$
-		Version version = versionString == null ? null : new Version(versionString);
-
-		// TODO: This is a workaround for calls
-		// that does not include the WebEclipse version header
-		String xRequestedWith = req.getHeader("X-Requested-With"); //$NON-NLS-1$
-
-		if (version == null && !"XMLHttpRequest".equals(xRequestedWith)) { //$NON-NLS-1$
-			try {
-				req.getRequestDispatcher("/mixloginstatic/LoginWindow.html").forward(req, resp);
-			} catch (ServletException e) {
-				LogHelper.log(new Status(IStatus.ERROR, Activator.PI_FORMOPENID_SERVLETS, 1, "An error occured during authenitcation", e));
-			}
-		} else {
-			resp.setContentType(ProtocolConstants.CONTENT_TYPE_JSON);
-			JSONObject result = new JSONObject();
-			try {
-				result.put("SignInLocation", "/mixloginstatic/LoginWindow.html");
-			} catch (JSONException e) {
-				LogHelper.log(new Status(IStatus.ERROR, Activator.PI_FORMOPENID_SERVLETS, 1, "An error occured during authenitcation", e));
-			}
+
+		// redirection from FormAuthenticationService.setNotAuthenticated
+		String versionString = req.getHeader("Orion-Version"); //$NON-NLS-1$
+		Version version = versionString == null ? null : new Version(versionString);
+
+		// TODO: This is a workaround for calls
+		// that does not include the WebEclipse version header
+		String xRequestedWith = req.getHeader("X-Requested-With"); //$NON-NLS-1$
+
+		if (version == null && !"XMLHttpRequest".equals(xRequestedWith)) { //$NON-NLS-1$
+			try {
+				req.getRequestDispatcher("/mixloginstatic/LoginWindow.html").forward(req, resp);
+			} catch (ServletException e) {
+				LogHelper.log(new Status(IStatus.ERROR, Activator.PI_FORMOPENID_SERVLETS, 1, "An error occured during authenitcation", e));
+			}
+		} else {
+			resp.setContentType(ProtocolConstants.CONTENT_TYPE_JSON);
+			JSONObject result = new JSONObject();
+			try {
+				result.put("SignInLocation", "/mixloginstatic/LoginWindow.html");
+				result.put("SignInKey", "FORMOpenIdUser");
+			} catch (JSONException e) {
+				LogHelper.log(new Status(IStatus.ERROR, Activator.PI_FORMOPENID_SERVLETS, 1, "An error occured during authenitcation", e));
+			}
 			resp.getWriter().print(result.toString());
->>>>>>> 374f798b
-		}
-	}
-
-	public void setHttpService(HttpService hs) {
-		httpService = hs;
-
-		HttpContext httpContext = new BundleEntryHttpContext(Activator.getBundleContext().getBundle());
-
-		try {
-			httpService.registerResources("/mixloginstatic", "/web", //$NON-NLS-1$ //$NON-NLS-2$
-					httpContext);
-			httpService.registerServlet("/login", new FormOpenIdLoginServlet(this), null, httpContext); //$NON-NLS-1$
-			httpService.registerServlet("/logout", new FormOpenIdLogoutServlet(), null, httpContext); //$NON-NLS-1$
-		} catch (ServletException e) {
-			LogHelper.log(new Status(IStatus.ERROR, Activator.PI_FORMOPENID_SERVLETS, 1, "An error occured when registering servlets", e));
-		} catch (NamespaceException e) {
-			LogHelper.log(new Status(IStatus.ERROR, Activator.PI_FORMOPENID_SERVLETS, 1, "A namespace error occured when registering servlets", e));
-		}
-
-	}
-
-	public void unsetHttpService(HttpService hs) {
-		if (httpService != null) {
-			httpService.unregister("/mixlogin"); //$NON-NLS-1$
-			httpService.unregister("/mixloginstatic"); //$NON-NLS-1$
-			httpService.unregister("/login"); //$NON-NLS-1$
-			httpService.unregister("/logout"); //$NON-NLS-1$
-			httpService = null;
-		}
-	}
-
-	public void setRegistered(boolean registered) {
-		this.registered = registered;
-		Activator.getDefault().getResourceDecorator().setDecorate(registered);
-	}
-
-	public boolean getRegistered() {
-		return registered;
-	}
-}
+		}
+	}
+
+	public void setHttpService(HttpService hs) {
+		httpService = hs;
+
+		HttpContext httpContext = new BundleEntryHttpContext(Activator.getBundleContext().getBundle());
+
+		try {
+			httpService.registerResources("/mixloginstatic", "/web", //$NON-NLS-1$ //$NON-NLS-2$
+					httpContext);
+			httpService.registerServlet("/login", new FormOpenIdLoginServlet(this), null, httpContext); //$NON-NLS-1$
+			httpService.registerServlet("/logout", new FormOpenIdLogoutServlet(), null, httpContext); //$NON-NLS-1$
+		} catch (ServletException e) {
+			LogHelper.log(new Status(IStatus.ERROR, Activator.PI_FORMOPENID_SERVLETS, 1, "An error occured when registering servlets", e));
+		} catch (NamespaceException e) {
+			LogHelper.log(new Status(IStatus.ERROR, Activator.PI_FORMOPENID_SERVLETS, 1, "A namespace error occured when registering servlets", e));
+		}
+
+	}
+
+	public void unsetHttpService(HttpService hs) {
+		if (httpService != null) {
+			httpService.unregister("/mixlogin"); //$NON-NLS-1$
+			httpService.unregister("/mixloginstatic"); //$NON-NLS-1$
+			httpService.unregister("/login"); //$NON-NLS-1$
+			httpService.unregister("/logout"); //$NON-NLS-1$
+			httpService = null;
+		}
+	}
+
+	public void setRegistered(boolean registered) {
+		this.registered = registered;
+		Activator.getDefault().getResourceDecorator().setDecorate(registered);
+	}
+
+	public boolean getRegistered() {
+		return registered;
+	}
+}