/*******************************************************************************
 * Copyright (c) 2010, 2011 IBM Corporation and others. All rights reserved.
 * This program and the accompanying materials are made available under the
 * terms of the Eclipse Public License v1.0 which accompanies this distribution,
 * and is available at http://www.eclipse.org/legal/epl-v10.html
 * 
 * Contributors: IBM Corporation - initial API and implementation
 ******************************************************************************/

function confirmOpenId(openid) {
	/* don't wait for the login response, notify anyway */
	notify = true;
	if (openid != "" && openid != null) {
		var redirect = getRedirect();
		if(redirect!=null){
			window.location = "/login/openid?openid=" + encodeURIComponent(openid) + "&redirect=" + getRedirect();
		}else{
			window.location = "/login/openid?openid=" + encodeURIComponent(openid);
		}
	}
};

function getRedirect(){
	 var regex = new RegExp('[\\?&]redirect=([^&#]*)');
	  var results = regex.exec( window.location.href );
	  return results == null ? null : results[1];
}

function confirmLogin() {
	var mypostrequest = new XMLHttpRequest();
	mypostrequest.onreadystatechange = function() {
		if (mypostrequest.readyState == 4) {
			if (mypostrequest.status != 200
					&& window.location.href.indexOf("http") != -1) {
				responseObject = JSON.parse(mypostrequest.responseText);
				document.getElementById("errorMessage").innerHTML = responseObject.error;
				document.getElementById("errorWin").style.display = '';
			} else {
<<<<<<< HEAD
				var redirect = getRedirect();
				if(redirect!=null){
					window.location = redirect;
				}else{
					window.close();
				}
				
=======
				localStorage.setItem('FORMOpenIdUser',
						mypostrequest.responseText);
				window.close();
>>>>>>> 8ecfbac5
			}
		}
	};
	var login = encodeURIComponent(document.getElementById("login").value)
	var password = encodeURIComponent(document.getElementById("password").value)
	var parameters = "login=" + login + "&password=" + password;
	mypostrequest.open("POST", "/login/form", true);
	mypostrequest.setRequestHeader("Content-type",
			"application/x-www-form-urlencoded");
	mypostrequest.setRequestHeader("Orion-Version", "1");
	mypostrequest.send(parameters);
}

function goToCreateUser(){
	var redirect = getRedirect();
	if(redirect!=null){
		window.location = "/mixloginstatic/CreateUserWindow.html?redirect="+redirect;
	}else{
		window.location = "/mixloginstatic/CreateUserWindow.html";
	}
}

function goToLoginWindow(){
	var redirect = getRedirect();
	if(redirect!=null){
		window.location = "/mixloginstatic/LoginWindow.html?redirect="+redirect;
	}else{
		window.location = "/mixloginstatic/LoginWindow.html";
	}
}

function confirmCreateUser() {
	var mypostrequest = new XMLHttpRequest();
	mypostrequest.onreadystatechange = function() {
		if (mypostrequest.readyState == 4) {
			if (mypostrequest.status != 200
					&& window.location.href.indexOf("http") != -1) {
				responseObject = JSON.parse(mypostrequest.responseText);
				document.getElementById("errorMessage").innerHTML = responseObject.Message;
				document.getElementById("errorWin").style.display = '';
			} else {
				confirmLogin();
			}
		}
	};
	var login = encodeURIComponent(document.getElementById("login").value)
	var password = encodeURIComponent(document.getElementById("password").value)
	var parameters = "login=" + login + "&password=" + password;
	mypostrequest.open("POST", "/users", true);
	mypostrequest.setRequestHeader("Content-type",
			"application/x-www-form-urlencoded");
	mypostrequest.setRequestHeader("Orion-Version", "1");
	mypostrequest.send(parameters);
}

function validatePassword() {
	if (document.getElementById("password").value !== document
			.getElementById("passwordRetype").value) {
		document.getElementById("errorWin").style.display = '';
		document.getElementById("errorMessage").innerHTML = "Passwords don't match!";
		return false;
	}
	document.getElementById("errorWin").style.display = 'none';
	document.getElementById("errorMessage").innerHTML = "";
	return true;
}<|MERGE_RESOLUTION|>--- conflicted
+++ resolved
@@ -1,117 +1,111 @@
-/*******************************************************************************
- * Copyright (c) 2010, 2011 IBM Corporation and others. All rights reserved.
- * This program and the accompanying materials are made available under the
- * terms of the Eclipse Public License v1.0 which accompanies this distribution,
- * and is available at http://www.eclipse.org/legal/epl-v10.html
- * 
- * Contributors: IBM Corporation - initial API and implementation
- ******************************************************************************/
-
-function confirmOpenId(openid) {
-	/* don't wait for the login response, notify anyway */
-	notify = true;
-	if (openid != "" && openid != null) {
-		var redirect = getRedirect();
-		if(redirect!=null){
-			window.location = "/login/openid?openid=" + encodeURIComponent(openid) + "&redirect=" + getRedirect();
-		}else{
-			window.location = "/login/openid?openid=" + encodeURIComponent(openid);
-		}
-	}
-};
-
-function getRedirect(){
-	 var regex = new RegExp('[\\?&]redirect=([^&#]*)');
-	  var results = regex.exec( window.location.href );
-	  return results == null ? null : results[1];
-}
-
-function confirmLogin() {
-	var mypostrequest = new XMLHttpRequest();
-	mypostrequest.onreadystatechange = function() {
-		if (mypostrequest.readyState == 4) {
-			if (mypostrequest.status != 200
-					&& window.location.href.indexOf("http") != -1) {
-				responseObject = JSON.parse(mypostrequest.responseText);
-				document.getElementById("errorMessage").innerHTML = responseObject.error;
-				document.getElementById("errorWin").style.display = '';
+/*******************************************************************************
+ * Copyright (c) 2010, 2011 IBM Corporation and others. All rights reserved.
+ * This program and the accompanying materials are made available under the
+ * terms of the Eclipse Public License v1.0 which accompanies this distribution,
+ * and is available at http://www.eclipse.org/legal/epl-v10.html
+ * 
+ * Contributors: IBM Corporation - initial API and implementation
+ ******************************************************************************/
+
+function confirmOpenId(openid) {
+	/* don't wait for the login response, notify anyway */
+	notify = true;
+	if (openid != "" && openid != null) {
+		var redirect = getRedirect();
+		if(redirect!=null){
+			window.location = "/login/openid?openid=" + encodeURIComponent(openid) + "&redirect=" + getRedirect();
+		}else{
+			window.location = "/login/openid?openid=" + encodeURIComponent(openid);
+		}
+	}
+};
+
+function getRedirect(){
+	 var regex = new RegExp('[\\?&]redirect=([^&#]*)');
+	  var results = regex.exec( window.location.href );
+	  return results == null ? null : results[1];
+}
+
+function confirmLogin() {
+	var mypostrequest = new XMLHttpRequest();
+	mypostrequest.onreadystatechange = function() {
+		if (mypostrequest.readyState == 4) {
+			if (mypostrequest.status != 200
+					&& window.location.href.indexOf("http") != -1) {
+				responseObject = JSON.parse(mypostrequest.responseText);
+				document.getElementById("errorMessage").innerHTML = responseObject.error;
+				document.getElementById("errorWin").style.display = '';
 			} else {
-<<<<<<< HEAD
-				var redirect = getRedirect();
-				if(redirect!=null){
-					window.location = redirect;
-				}else{
-					window.close();
-				}
+				var redirect = getRedirect();
+				if(redirect!=null){
+					window.location = redirect;
+				}else{
+					window.close();
+				}
 				
-=======
-				localStorage.setItem('FORMOpenIdUser',
-						mypostrequest.responseText);
-				window.close();
->>>>>>> 8ecfbac5
-			}
-		}
-	};
-	var login = encodeURIComponent(document.getElementById("login").value)
-	var password = encodeURIComponent(document.getElementById("password").value)
-	var parameters = "login=" + login + "&password=" + password;
-	mypostrequest.open("POST", "/login/form", true);
-	mypostrequest.setRequestHeader("Content-type",
-			"application/x-www-form-urlencoded");
-	mypostrequest.setRequestHeader("Orion-Version", "1");
-	mypostrequest.send(parameters);
-}
-
-function goToCreateUser(){
-	var redirect = getRedirect();
-	if(redirect!=null){
-		window.location = "/mixloginstatic/CreateUserWindow.html?redirect="+redirect;
-	}else{
-		window.location = "/mixloginstatic/CreateUserWindow.html";
-	}
-}
-
-function goToLoginWindow(){
-	var redirect = getRedirect();
-	if(redirect!=null){
-		window.location = "/mixloginstatic/LoginWindow.html?redirect="+redirect;
-	}else{
-		window.location = "/mixloginstatic/LoginWindow.html";
-	}
-}
-
-function confirmCreateUser() {
-	var mypostrequest = new XMLHttpRequest();
-	mypostrequest.onreadystatechange = function() {
-		if (mypostrequest.readyState == 4) {
-			if (mypostrequest.status != 200
-					&& window.location.href.indexOf("http") != -1) {
-				responseObject = JSON.parse(mypostrequest.responseText);
-				document.getElementById("errorMessage").innerHTML = responseObject.Message;
-				document.getElementById("errorWin").style.display = '';
-			} else {
-				confirmLogin();
-			}
-		}
-	};
-	var login = encodeURIComponent(document.getElementById("login").value)
-	var password = encodeURIComponent(document.getElementById("password").value)
-	var parameters = "login=" + login + "&password=" + password;
-	mypostrequest.open("POST", "/users", true);
-	mypostrequest.setRequestHeader("Content-type",
-			"application/x-www-form-urlencoded");
-	mypostrequest.setRequestHeader("Orion-Version", "1");
-	mypostrequest.send(parameters);
-}
-
-function validatePassword() {
-	if (document.getElementById("password").value !== document
-			.getElementById("passwordRetype").value) {
-		document.getElementById("errorWin").style.display = '';
-		document.getElementById("errorMessage").innerHTML = "Passwords don't match!";
-		return false;
-	}
-	document.getElementById("errorWin").style.display = 'none';
-	document.getElementById("errorMessage").innerHTML = "";
-	return true;
+			}
+		}
+	};
+	var login = encodeURIComponent(document.getElementById("login").value)
+	var password = encodeURIComponent(document.getElementById("password").value)
+	var parameters = "login=" + login + "&password=" + password;
+	mypostrequest.open("POST", "/login/form", true);
+	mypostrequest.setRequestHeader("Content-type",
+			"application/x-www-form-urlencoded");
+	mypostrequest.setRequestHeader("Orion-Version", "1");
+	mypostrequest.send(parameters);
+}
+
+function goToCreateUser(){
+	var redirect = getRedirect();
+	if(redirect!=null){
+		window.location = "/mixloginstatic/CreateUserWindow.html?redirect="+redirect;
+	}else{
+		window.location = "/mixloginstatic/CreateUserWindow.html";
+	}
+}
+
+function goToLoginWindow(){
+	var redirect = getRedirect();
+	if(redirect!=null){
+		window.location = "/mixloginstatic/LoginWindow.html?redirect="+redirect;
+	}else{
+		window.location = "/mixloginstatic/LoginWindow.html";
+	}
+}
+
+function confirmCreateUser() {
+	var mypostrequest = new XMLHttpRequest();
+	mypostrequest.onreadystatechange = function() {
+		if (mypostrequest.readyState == 4) {
+			if (mypostrequest.status != 200
+					&& window.location.href.indexOf("http") != -1) {
+				responseObject = JSON.parse(mypostrequest.responseText);
+				document.getElementById("errorMessage").innerHTML = responseObject.Message;
+				document.getElementById("errorWin").style.display = '';
+			} else {
+				confirmLogin();
+			}
+		}
+	};
+	var login = encodeURIComponent(document.getElementById("login").value)
+	var password = encodeURIComponent(document.getElementById("password").value)
+	var parameters = "login=" + login + "&password=" + password;
+	mypostrequest.open("POST", "/users", true);
+	mypostrequest.setRequestHeader("Content-type",
+			"application/x-www-form-urlencoded");
+	mypostrequest.setRequestHeader("Orion-Version", "1");
+	mypostrequest.send(parameters);
+}
+
+function validatePassword() {
+	if (document.getElementById("password").value !== document
+			.getElementById("passwordRetype").value) {
+		document.getElementById("errorWin").style.display = '';
+		document.getElementById("errorMessage").innerHTML = "Passwords don't match!";
+		return false;
+	}
+	document.getElementById("errorWin").style.display = 'none';
+	document.getElementById("errorMessage").innerHTML = "";
+	return true;
 }