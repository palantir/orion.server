/*******************************************************************************
 * Copyright (c) 2011 IBM Corporation and others.
 * All rights reserved. This program and the accompanying materials
 * are made available under the terms of the Eclipse Public License v1.0
 * which accompanies this distribution, and is available at
 * http://www.eclipse.org/legal/epl-v10.html
 * 
 * Contributors:
 *     IBM Corporation - initial API and implementation
 *******************************************************************************/
package org.eclipse.orion.server.git.objects;

import java.net.URI;
import java.net.URISyntaxException;
<<<<<<< HEAD
import org.eclipse.core.runtime.*;
import org.eclipse.jgit.lib.Ref;
=======
import org.eclipse.core.runtime.CoreException;
>>>>>>> 62e5fc04
import org.eclipse.jgit.lib.Repository;
import org.eclipse.jgit.revwalk.RevTag;
import org.eclipse.orion.internal.server.servlets.ProtocolConstants;
import org.json.JSONException;
import org.json.JSONObject;

public class Tag extends GitObject {

	public static final String RESOURCE = "tag"; //$NON-NLS-1$
	public static final String TYPE = "Tag"; //$NON-NLS-1$

	private RevTag tag;
	private URI tagLocation;

	public Tag(URI cloneLocation, Repository db, RevTag tag) throws URISyntaxException, CoreException {
		super(cloneLocation, db);
		this.tag = tag;
	}

<<<<<<< HEAD
	public Tag(URI cloneLocation, Repository db, Ref ref) throws URISyntaxException, IOException, CoreException {
		this(cloneLocation, db, getRevTagForRef(db, ref));
	}

	public JSONObject toJSON() throws JSONException, URISyntaxException {
=======
	public JSONObject toJSON() throws JSONException {
>>>>>>> 62e5fc04
		JSONObject result = new JSONObject();
		result.put(ProtocolConstants.KEY_NAME, tag.getTagName());
		result.put(ProtocolConstants.KEY_CONTENT_LOCATION, getLocation());
		result.put(ProtocolConstants.KEY_TYPE, TYPE);
		return result;
	}
<<<<<<< HEAD

	private static RevTag getRevTagForRef(Repository repo, Ref ref) throws IOException {
		final RevWalk walk = new RevWalk(repo);
		walk.reset();
		try {
			return walk.parseTag(ref.getObjectId());
		} finally {
			walk.release();
		}
	}

	private URI getLocation() throws URISyntaxException {
		if (tagLocation == null) {
			IPath p = new Path(cloneLocation.getPath());
			p = p.uptoSegment(1).append(RESOURCE).append(tag.getTagName()).addTrailingSeparator().append(p.removeFirstSegments(2));
			tagLocation = new URI(cloneLocation.getScheme(), cloneLocation.getUserInfo(), cloneLocation.getHost(), cloneLocation.getPort(), p.toString(), cloneLocation.getQuery(), cloneLocation.getFragment());
		}
		return tagLocation;
	}
}
=======
}

>>>>>>> 62e5fc04
<|MERGE_RESOLUTION|>--- conflicted
+++ resolved
@@ -1,79 +1,51 @@
-/*******************************************************************************
- * Copyright (c) 2011 IBM Corporation and others.
- * All rights reserved. This program and the accompanying materials
- * are made available under the terms of the Eclipse Public License v1.0
- * which accompanies this distribution, and is available at
- * http://www.eclipse.org/legal/epl-v10.html
- * 
- * Contributors:
- *     IBM Corporation - initial API and implementation
- *******************************************************************************/
-package org.eclipse.orion.server.git.objects;
-
-import java.net.URI;
-import java.net.URISyntaxException;
-<<<<<<< HEAD
-import org.eclipse.core.runtime.*;
-import org.eclipse.jgit.lib.Ref;
-=======
-import org.eclipse.core.runtime.CoreException;
->>>>>>> 62e5fc04
-import org.eclipse.jgit.lib.Repository;
-import org.eclipse.jgit.revwalk.RevTag;
-import org.eclipse.orion.internal.server.servlets.ProtocolConstants;
-import org.json.JSONException;
-import org.json.JSONObject;
-
-public class Tag extends GitObject {
-
-	public static final String RESOURCE = "tag"; //$NON-NLS-1$
-	public static final String TYPE = "Tag"; //$NON-NLS-1$
-
-	private RevTag tag;
-	private URI tagLocation;
-
-	public Tag(URI cloneLocation, Repository db, RevTag tag) throws URISyntaxException, CoreException {
-		super(cloneLocation, db);
-		this.tag = tag;
-	}
-
-<<<<<<< HEAD
-	public Tag(URI cloneLocation, Repository db, Ref ref) throws URISyntaxException, IOException, CoreException {
-		this(cloneLocation, db, getRevTagForRef(db, ref));
-	}
-
-	public JSONObject toJSON() throws JSONException, URISyntaxException {
-=======
-	public JSONObject toJSON() throws JSONException {
->>>>>>> 62e5fc04
-		JSONObject result = new JSONObject();
-		result.put(ProtocolConstants.KEY_NAME, tag.getTagName());
-		result.put(ProtocolConstants.KEY_CONTENT_LOCATION, getLocation());
-		result.put(ProtocolConstants.KEY_TYPE, TYPE);
-		return result;
-	}
-<<<<<<< HEAD
-
-	private static RevTag getRevTagForRef(Repository repo, Ref ref) throws IOException {
-		final RevWalk walk = new RevWalk(repo);
-		walk.reset();
-		try {
-			return walk.parseTag(ref.getObjectId());
-		} finally {
-			walk.release();
-		}
-	}
-
-	private URI getLocation() throws URISyntaxException {
-		if (tagLocation == null) {
-			IPath p = new Path(cloneLocation.getPath());
-			p = p.uptoSegment(1).append(RESOURCE).append(tag.getTagName()).addTrailingSeparator().append(p.removeFirstSegments(2));
-			tagLocation = new URI(cloneLocation.getScheme(), cloneLocation.getUserInfo(), cloneLocation.getHost(), cloneLocation.getPort(), p.toString(), cloneLocation.getQuery(), cloneLocation.getFragment());
-		}
-		return tagLocation;
-	}
-}
-=======
-}
-
->>>>>>> 62e5fc04
+/*******************************************************************************
+ * Copyright (c) 2011 IBM Corporation and others.
+ * All rights reserved. This program and the accompanying materials
+ * are made available under the terms of the Eclipse Public License v1.0
+ * which accompanies this distribution, and is available at
+ * http://www.eclipse.org/legal/epl-v10.html
+ * 
+ * Contributors:
+ *     IBM Corporation - initial API and implementation
+ *******************************************************************************/
+package org.eclipse.orion.server.git.objects;
+
+import java.net.URI;
+import java.net.URISyntaxException;
+import org.eclipse.core.runtime.*;
+import org.eclipse.jgit.lib.Repository;
+import org.eclipse.jgit.revwalk.RevTag;
+import org.eclipse.orion.internal.server.servlets.ProtocolConstants;
+import org.json.JSONException;
+import org.json.JSONObject;
+
+public class Tag extends GitObject {
+
+	public static final String RESOURCE = "tag"; //$NON-NLS-1$
+	public static final String TYPE = "Tag"; //$NON-NLS-1$
+
+	private RevTag tag;
+	private URI tagLocation;
+
+	public Tag(URI cloneLocation, Repository db, RevTag tag) throws URISyntaxException, CoreException {
+		super(cloneLocation, db);
+		this.tag = tag;
+	}
+
+	public JSONObject toJSON() throws JSONException, URISyntaxException {
+		JSONObject result = new JSONObject();
+		result.put(ProtocolConstants.KEY_NAME, tag.getTagName());
+		result.put(ProtocolConstants.KEY_CONTENT_LOCATION, getLocation());
+		result.put(ProtocolConstants.KEY_TYPE, TYPE);
+		return result;
+	}
+
+	private URI getLocation() throws URISyntaxException {
+		if (tagLocation == null) {
+			IPath p = new Path(cloneLocation.getPath());
+			p = p.uptoSegment(1).append(RESOURCE).append(tag.getTagName()).addTrailingSeparator().append(p.removeFirstSegments(2));
+			tagLocation = new URI(cloneLocation.getScheme(), cloneLocation.getUserInfo(), cloneLocation.getHost(), cloneLocation.getPort(), p.toString(), cloneLocation.getQuery(), cloneLocation.getFragment());
+		}
+		return tagLocation;
+	}
+}